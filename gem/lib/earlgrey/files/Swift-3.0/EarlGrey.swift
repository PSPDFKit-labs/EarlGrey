--- conflicted
+++ resolved
@@ -91,27 +91,16 @@
   }
 }
 
-<<<<<<< HEAD
 open class EarlGrey: NSObject {
   open class func select(elementWithMatcher matcher:GREYMatcher,
-                           file: String = #file,
-=======
-class EarlGrey: NSObject {
-  public class func select(elementWithMatcher matcher:GREYMatcher,
                            file: StaticString = #file,
->>>>>>> e447a783
                            line: UInt = #line) -> GREYElementInteraction {
     return EarlGreyImpl.invoked(fromFile: file.description, lineNumber: line)
              .selectElement(with: matcher)
   }
 
-<<<<<<< HEAD
   open class func setFailureHandler(handler: GREYFailureHandler,
-                                      file: String = #file,
-=======
-  public class func setFailureHandler(handler: GREYFailureHandler,
                                       file: StaticString = #file,
->>>>>>> e447a783
                                       line: UInt = #line) {
     return EarlGreyImpl.invoked(fromFile: file.description, lineNumber: line)
              .setFailureHandler(handler)
