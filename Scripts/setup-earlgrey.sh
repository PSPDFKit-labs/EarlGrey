#!/bin/bash
#
#  Copyright 2016 Google Inc.
#
#  Licensed under the Apache License, Version 2.0 (the "License");
#  you may not use this file except in compliance with the License.
#  You may obtain a copy of the License at
#
#       http://www.apache.org/licenses/LICENSE-2.0
#
#  Unless required by applicable law or agreed to in writing, software
#  distributed under the License is distributed on an "AS IS" BASIS,
#  WITHOUT WARRANTIES OR CONDITIONS OF ANY KIND, either express or implied.
#  See the License for the specific language governing permissions and
#  limitations under the License.

<<<<<<< HEAD
=======
# Download Fishhook in the EarlGrey directory in the fishhook/ directory.
obtain_fishhook() {
  # Set the current branch, commit or tag of Fishhook to use.
  readonly FISHHOOK_VERSION="0.2"
  # URL for Fishhook to be downloaded from.
  readonly FISHHOOK_URL="https://github.com/facebook/fishhook/archive/${FISHHOOK_VERSION}.zip"
  echo "Obtaining the fishhook dependency."

  # Git Clone Fishhook. Make sure the destination folder is called “fishhook”.
  if [[ -d "${EARLGREY_DIR}/fishhook" ]]; then
    echo "The fishhook directory is already present at $EARLGREY_DIR/fishhook." \
    "If you experience issues with running EarlGrey then please remove" \
    "this directory and run this script again."
  else
    # Download the required fishhook version.
    err_str="There was an error downloading fishhook."
    err_str+="Please check if you are having problems with your connection."
    run_command err_str curl -LOk --fail ${FISHHOOK_URL}

    if [[ ! -f "${FISHHOOK_VERSION}.zip" ]]; then
      echo "The fishhook zip file downloaded seems to have the incorrect" \
      "version. Please download directly from $FISHHOOK_URL and check" \
      "if there are any issues." >&2
      exit 1
    fi

    # Unzip the downloaded .zip file and rename the directory to fishhook/
    err_str="There was an issue while unzipping the Fishhook zip file."
    err_str+="Please ensure if it unzips manually since it might be corrupt."
    run_command err_str unzip ${FISHHOOK_VERSION}.zip > /dev/null

    if [[ ! -d "fishhook-${FISHHOOK_VERSION}" ]]; then
      echo "The correct fishhook version was not unzipped. Please check if" \
      "fishhook-$FISHHOOK_VERSION exists in the EarlGrey Directory."
      exit 1
    fi

    mv fishhook-${FISHHOOK_VERSION} "${EARLGREY_DIR}/fishhook/"
    if [[ $? != 0 ]]; then
      echo "There was an issue moving Fishhook as per" \
      "the EarlGrey specification." >&2
      exit 1
    fi

    rm ${FISHHOOK_VERSION}.zip
    echo "Fishhook downloaded at $EARLGREY_DIR/fishhook"
  fi
}

>>>>>>> 6f393354
# Download the OCHamcrest IOS framework and rename the files to
# remove the 'IOS' moniker from it.
obtain_ochamcrest() {
  # Set the current release number for OCHamcrest.
  readonly OCHAMCREST_VERSION="OCHamcrest-5.0.0"
  # URL for OCHamcrest to be downloaded from.
  readonly OCHAMCREST_URL="https://github.com/hamcrest/OCHamcrest/releases/download/v5.0.0/${OCHAMCREST_VERSION}.zip"

  echo "Obtaining the OCHamcrest dependency."

  # Check if the required OCHamcrest.framework exists or not.
  if [[ -d "${EARLGREY_DIR}/OCHamcrest.framework" ]]; then
    echo "The required OCHamcrest.framework directory already exists at" \
    "$EARLGREY_DIR/OCHamcrest.framework. If you experience issues with running" \
    "EarlGrey then please remove this directory and run this script" \
    "again."
  else
    # Download the OCHamcrestIOS framework into the EarlGrey/ directory.
    err_str="There was an error downloading OCHamcrest."
    err_str+="Please check if you are having problems with your connection."
    run_command err_str curl -LOk ${OCHAMCREST_URL}

    if [[ ! -f "${OCHAMCREST_VERSION}.zip" ]]; then
      echo "The required $OCHAMCREST_VERSION Framework was not cloned" \
      "correctly. Try downloading OCHamcrestIOS.framework to the EarlGrey" \
      "folder manually and then run ./rename-ochamcrestIOS.py" >&2
      exit 1
    fi

    # Unzip the archive, and move the OCHamcrestIOS framework to the
    # EarlGrey/ directory, deleting the zip archive in the process.
    err_str="There was an issue while unzipping the OCHamcrest zip file."
    err_str+="Please ensure if it unzips manually since it might be corrupt."
    run_command err_str unzip ${OCHAMCREST_VERSION}.zip > /dev/null

    mv ${OCHAMCREST_VERSION}/OCHamcrestIOS.framework/ .
    rm -r ${OCHAMCREST_VERSION}*

    # Ensure that the correct OCHamcrestIOS.framework is the only OCHamcrest
    # file or directory present.
    if [[ -f "${OCHAMCREST_VERSION}.zip" ]] \
        || [[ -d "${OCHAMCREST_VERSION}" ]] \
        || [[ ! -d "OCHamcrestIOS.framework" ]]; then
      echo "There is an error in modifying the OCHamcrestIOS.framework file." >&2
      exit 1
    fi

    # Run the rename-ochamcrestIOS.py file to set up the OCHamcrest.framework
    # that we need.
    echo "Renaming the OCHamcrestIOS framework for EarlGrey Dependencies."
    ./rename-ochamcrestIOS.py

    mv "OCHamcrest.framework/" "${EARLGREY_DIR}/."

    if [[ $? != 0 ]]; then
      echo "There was an issue in cleaning the OCHamcrestIOS as per" \
      "the EarlGrey specification." >&2
      exit 1
    fi
  fi
}

# Download OCMock for the EarlGrey Unit Tests in the EarlGrey
# Unit Tests directory as ocmock/.
obtain_ocmock() {
  # Path for OCMock to be installed at.
  readonly OCMOCK_PATH="${EARLGREY_DIR}/Tests/UnitTests/ocmock"
  # Set the current branch, commit or tag of OCMock to use.
  readonly OCMOCK_VERSION="master"
  # URL for OCMock to be downloaded from.
  readonly OCMOCK_URL="https://github.com/erikdoe/ocmock/archive/${OCMOCK_VERSION}.zip"
  echo "Obtaining the OCMock dependency."

  # Git Clone OCMock. Make sure the destination folder is called “ocmock”.
  if [[ -d "${OCMOCK_PATH}" ]]; then
    echo "The ocmock directory is already present at ${OCMOCK_PATH}." \
    "If you experience issues with running EarlGrey then please remove" \
    "this directory and run this script again."
  else
    # Download the required OCMock version.
    err_str="There was an error downloading OCMock."
    err_str+="Please check if you are having problems with your connection."
    run_command err_str $(curl -LOk --fail ${OCMOCK_URL})

    if [[ ! -f "${OCMOCK_VERSION}.zip" ]]; then
      echo "The OCMock zip file downloaded seems to have the incorrect" \
      "version. Please download directly from $OCMOCK_URL and check" \
      "if there are any issues." >&2
      exit 1
    fi

    # Unzip the downloaded .zip file and rename the directory to ocmock/
    err_str="There was an issue while unzipping the OCMock zip file. "
    err_str+="Please ensure if it unzips manually since it might be corrupt."
    run_command err_str unzip ${OCMOCK_VERSION}.zip > /dev/null

    if [[ ! -d "ocmock-${OCMOCK_VERSION}" ]]; then
      echo "The correct OCMock version was not unzipped. Please check if" \
      "ocmock-$OCMOCK_VERSION exists in the EarlGrey Directory."
      exit 1
    fi

    mv ocmock-${OCMOCK_VERSION} "${OCMOCK_PATH}"
    rm "${ocmock-"$OCMOCK_VERSION"}".zip

    echo "OCMock downloaded at $OCMOCK_PATH"
  fi
}

# A method to run a command and in case of any execution error
# echo a user provided error.
run_command() {
  ERROR="$1"
  shift
  "$@"
  if [[ $? != 0 ]]; then
     echo "$ERROR" >&2
     exit 1
  fi
}

# Turn on Debug Settings.
set -u

# Path of the script.
readonly EARLGREY_SCRIPT_DIR="$( cd "$( dirname "${BASH_SOURCE[0]}" )" && pwd )"

# Path of EarlGrey from the script.
readonly EARLGREY_DIR="${EARLGREY_SCRIPT_DIR}/.."

echo "Changing into EarlGrey Directory"
# Change Directory to the directory that contains EarlGrey.
pushd "${EARLGREY_SCRIPT_DIR}" >> /dev/null

obtain_ochamcrest
obtain_ocmock

echo "The EarlGrey Project and the Test Projects are ready to be run."
# Return back to the calling folder since the script ran successfully.
popd >> /dev/null<|MERGE_RESOLUTION|>--- conflicted
+++ resolved
@@ -14,8 +14,6 @@
 #  See the License for the specific language governing permissions and
 #  limitations under the License.
 
-<<<<<<< HEAD
-=======
 # Download Fishhook in the EarlGrey directory in the fishhook/ directory.
 obtain_fishhook() {
   # Set the current branch, commit or tag of Fishhook to use.
@@ -65,7 +63,6 @@
   fi
 }
 
->>>>>>> 6f393354
 # Download the OCHamcrest IOS framework and rename the files to
 # remove the 'IOS' moniker from it.
 obtain_ochamcrest() {
