--- conflicted
+++ resolved
@@ -131,11 +131,6 @@
 
       <img src="images/image04.png" width="200">
 
-<<<<<<< HEAD
-  2. As part of the initial build step, a script **setup-earlgrey.sh** will be run to download all the required dependencies. Without it, you might find dependencies like `OCHamcrest` shown as missing in the folder structure.
-
-=======
->>>>>>> 23dd3893
 #### Step 2: Add EarlGrey as a dependency of the project which contains your app under test
 
    1. Close **EarlGrey.xcodeproj** so that it is no longer open in any Xcode window.
