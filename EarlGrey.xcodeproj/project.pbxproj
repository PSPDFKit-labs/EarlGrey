// !$*UTF8*$!
{
	archiveVersion = 1;
	classes = {
	};
	objectVersion = 46;
	objects = {

/* Begin PBXBuildFile section */
		597E02CA1D55AC040052A8D1 /* GREYPathGestureUtils.h in Headers */ = {isa = PBXBuildFile; fileRef = FD1001081C5B46C100B2DB0A /* GREYPathGestureUtils.h */; settings = {ATTRIBUTES = (Private, ); }; };
		597E02CB1D55AC180052A8D1 /* GREYScrollAction.h in Headers */ = {isa = PBXBuildFile; fileRef = FD10010C1C5B46C100B2DB0A /* GREYScrollAction.h */; settings = {ATTRIBUTES = (Private, ); }; };
		597E02CC1D55AC240052A8D1 /* GREYTapAction.h in Headers */ = {isa = PBXBuildFile; fileRef = FD1001181C5B46C100B2DB0A /* GREYTapAction.h */; settings = {ATTRIBUTES = (Private, ); }; };
		597E02CD1D55AC2B0052A8D1 /* GREYSwipeAction.h in Headers */ = {isa = PBXBuildFile; fileRef = FD1001161C5B46C100B2DB0A /* GREYSwipeAction.h */; settings = {ATTRIBUTES = (Private, ); }; };
		597E02CE1D55AC320052A8D1 /* GREYAnalytics.h in Headers */ = {isa = PBXBuildFile; fileRef = FD1001561C5B46C200B2DB0A /* GREYAnalytics.h */; settings = {ATTRIBUTES = (Private, ); }; };
		597E02CF1D55AC380052A8D1 /* GREYAnalyticsDelegate.h in Headers */ = {isa = PBXBuildFile; fileRef = FD94FDB31D0F68180021F107 /* GREYAnalyticsDelegate.h */; settings = {ATTRIBUTES = (Private, ); }; };
		597E02D01D55AC460052A8D1 /* GREYExposed.h in Headers */ = {isa = PBXBuildFile; fileRef = FD10015F1C5B46C200B2DB0A /* GREYExposed.h */; settings = {ATTRIBUTES = (Private, ); }; };
		597E02D21D55AC520052A8D1 /* GREYSwizzler.h in Headers */ = {isa = PBXBuildFile; fileRef = FD1001631C5B46C200B2DB0A /* GREYSwizzler.h */; settings = {ATTRIBUTES = (Private, ); }; };
		597E02D31D55AC580052A8D1 /* GREYVisibilityChecker.h in Headers */ = {isa = PBXBuildFile; fileRef = FD1001651C5B46C200B2DB0A /* GREYVisibilityChecker.h */; settings = {ATTRIBUTES = (Private, ); }; };
		597E02D41D55AC5E0052A8D1 /* GREYWeakObjectContainer.h in Headers */ = {isa = PBXBuildFile; fileRef = FD94FDB41D0F68180021F107 /* GREYWeakObjectContainer.h */; settings = {ATTRIBUTES = (Private, ); }; };
		597E02D51D55AC640052A8D1 /* GREYKeyboard.h in Headers */ = {isa = PBXBuildFile; fileRef = FD10016E1C5B46C200B2DB0A /* GREYKeyboard.h */; settings = {ATTRIBUTES = (Private, ); }; };
		597E02D61D55AC730052A8D1 /* GREYCAAnimationDelegate.h in Headers */ = {isa = PBXBuildFile; fileRef = FD1001711C5B46C200B2DB0A /* GREYCAAnimationDelegate.h */; settings = {ATTRIBUTES = (Private, ); }; };
		597E02D71D55AC730052A8D1 /* GREYUIWebViewDelegate.h in Headers */ = {isa = PBXBuildFile; fileRef = FD1001771C5B46C200B2DB0A /* GREYUIWebViewDelegate.h */; settings = {ATTRIBUTES = (Private, ); }; };
		597E02D81D55AD100052A8D1 /* GREYElementProvider.h in Headers */ = {isa = PBXBuildFile; fileRef = FD1001961C5B46C200B2DB0A /* GREYElementProvider.h */; settings = {ATTRIBUTES = (Private, ); }; };
		597E02D91D55AD100052A8D1 /* GREYUIWindowProvider.h in Headers */ = {isa = PBXBuildFile; fileRef = FD1001991C5B46C200B2DB0A /* GREYUIWindowProvider.h */; settings = {ATTRIBUTES = (Private, ); }; };
		597E02DA1D55AD100052A8D1 /* GREYRunLoopSpinner.h in Headers */ = {isa = PBXBuildFile; fileRef = FD720C0E1CFF7E93007A0942 /* GREYRunLoopSpinner.h */; settings = {ATTRIBUTES = (Private, ); }; };
		597E02DB1D55AD100052A8D1 /* GREYAppStateTracker.h in Headers */ = {isa = PBXBuildFile; fileRef = FD10019C1C5B46C200B2DB0A /* GREYAppStateTracker.h */; settings = {ATTRIBUTES = (Private, ); }; };
		597E02DC1D55AD100052A8D1 /* GREYDispatchQueueTracker.h in Headers */ = {isa = PBXBuildFile; fileRef = 611BF1651D4CD292001D9E46 /* GREYDispatchQueueTracker.h */; settings = {ATTRIBUTES = (Private, ); }; };
		597E02DD1D55AD100052A8D1 /* GREYTimedIdlingResource.h in Headers */ = {isa = PBXBuildFile; fileRef = FD1001AA1C5B46C200B2DB0A /* GREYTimedIdlingResource.h */; settings = {ATTRIBUTES = (Private, ); }; };
		597E02DE1D55AD6D0052A8D1 /* __NSCFLocalDataTask_GREYAdditions.h in Headers */ = {isa = PBXBuildFile; fileRef = FD10011D1C5B46C100B2DB0A /* __NSCFLocalDataTask_GREYAdditions.h */; settings = {ATTRIBUTES = (Private, ); }; };
		597E02E81D55AD6D0052A8D1 /* NSURL+GREYAdditions.h in Headers */ = {isa = PBXBuildFile; fileRef = FD1001331C5B46C100B2DB0A /* NSURL+GREYAdditions.h */; settings = {ATTRIBUTES = (Private, ); }; };
		597E02E91D55AD6D0052A8D1 /* NSURLConnection+GREYAdditions.h in Headers */ = {isa = PBXBuildFile; fileRef = FD1001351C5B46C100B2DB0A /* NSURLConnection+GREYAdditions.h */; settings = {ATTRIBUTES = (Private, ); }; };
		597E02EA1D55AD6D0052A8D1 /* UIAnimation+GREYAdditions.h in Headers */ = {isa = PBXBuildFile; fileRef = FD1001371C5B46C100B2DB0A /* UIAnimation+GREYAdditions.h */; settings = {ATTRIBUTES = (Private, ); }; };
		597E02EB1D55AD6D0052A8D1 /* UIApplication+GREYAdditions.h in Headers */ = {isa = PBXBuildFile; fileRef = FD1001391C5B46C100B2DB0A /* UIApplication+GREYAdditions.h */; settings = {ATTRIBUTES = (Private, ); }; };
		597E02EC1D55AD6D0052A8D1 /* UIScrollView+GREYAdditions.h in Headers */ = {isa = PBXBuildFile; fileRef = FD10013B1C5B46C100B2DB0A /* UIScrollView+GREYAdditions.h */; settings = {ATTRIBUTES = (Private, ); }; };
		597E02ED1D55AD6D0052A8D1 /* UITouch+GREYAdditions.h in Headers */ = {isa = PBXBuildFile; fileRef = FD10013F1C5B46C100B2DB0A /* UITouch+GREYAdditions.h */; settings = {ATTRIBUTES = (Private, ); }; };
		597E02EE1D55AD6D0052A8D1 /* UIView+GREYAdditions.h in Headers */ = {isa = PBXBuildFile; fileRef = FD1001411C5B46C100B2DB0A /* UIView+GREYAdditions.h */; settings = {ATTRIBUTES = (Private, ); }; };
		597E02EF1D55AD6D0052A8D1 /* UIViewController+GREYAdditions.h in Headers */ = {isa = PBXBuildFile; fileRef = FD1001431C5B46C100B2DB0A /* UIViewController+GREYAdditions.h */; settings = {ATTRIBUTES = (Private, ); }; };
		597E02F01D55AD6D0052A8D1 /* UIWebView+GREYAdditions.h in Headers */ = {isa = PBXBuildFile; fileRef = FD1001451C5B46C100B2DB0A /* UIWebView+GREYAdditions.h */; settings = {ATTRIBUTES = (Private, ); }; };
		597E02F11D55AD6D0052A8D1 /* UIWindow+GREYAdditions.h in Headers */ = {isa = PBXBuildFile; fileRef = FD1001471C5B46C100B2DB0A /* UIWindow+GREYAdditions.h */; settings = {ATTRIBUTES = (Private, ); }; };
		597E02F21D55AD6D0052A8D1 /* XCTestCase+GREYAdditions.h in Headers */ = {isa = PBXBuildFile; fileRef = FD1001491C5B46C100B2DB0A /* XCTestCase+GREYAdditions.h */; settings = {ATTRIBUTES = (Private, ); }; };
		597E02F31D55AD6D0052A8D1 /* UIGestureRecognizer+GREYAdditions.h in Headers */ = {isa = PBXBuildFile; fileRef = 61156A4F1D1B2AC1000013C7 /* UIGestureRecognizer+GREYAdditions.h */; settings = {ATTRIBUTES = (Private, ); }; };
		597E02F51D55AD8B0052A8D1 /* GREYSyntheticEvents.h in Headers */ = {isa = PBXBuildFile; fileRef = FD10017E1C5B46C200B2DB0A /* GREYSyntheticEvents.h */; settings = {ATTRIBUTES = (Private, ); }; };
		597E02F61D55ADBE0052A8D1 /* GREYNSURLConnectionDelegate.h in Headers */ = {isa = PBXBuildFile; fileRef = FD1001731C5B46C200B2DB0A /* GREYNSURLConnectionDelegate.h */; settings = {ATTRIBUTES = (Private, ); }; };
		597E02F71D55ADBE0052A8D1 /* GREYSurrogateDelegate.h in Headers */ = {isa = PBXBuildFile; fileRef = FD1001751C5B46C200B2DB0A /* GREYSurrogateDelegate.h */; settings = {ATTRIBUTES = (Private, ); }; };
		597E02F81D55AECF0052A8D1 /* UISwitch+GREYAdditions.h in Headers */ = {isa = PBXBuildFile; fileRef = FD10013D1C5B46C100B2DB0A /* UISwitch+GREYAdditions.h */; settings = {ATTRIBUTES = (Private, ); }; };
		597E02F91D55AF3C0052A8D1 /* _UIModalItemsPresentingViewController_GREYAdditions.h in Headers */ = {isa = PBXBuildFile; fileRef = FD1001211C5B46C100B2DB0A /* _UIModalItemsPresentingViewController_GREYAdditions.h */; settings = {ATTRIBUTES = (Private, ); }; };
		597E02FA1D55AF3C0052A8D1 /* CAAnimation+GREYAdditions.h in Headers */ = {isa = PBXBuildFile; fileRef = FD1001231C5B46C100B2DB0A /* CAAnimation+GREYAdditions.h */; settings = {ATTRIBUTES = (Private, ); }; };
		597E02FB1D55AF3C0052A8D1 /* CALayer+GREYAdditions.h in Headers */ = {isa = PBXBuildFile; fileRef = FD1001251C5B46C100B2DB0A /* CALayer+GREYAdditions.h */; settings = {ATTRIBUTES = (Private, ); }; };
		597E02FC1D55AF3C0052A8D1 /* CGGeometry+GREYAdditions.h in Headers */ = {isa = PBXBuildFile; fileRef = FD1001271C5B46C100B2DB0A /* CGGeometry+GREYAdditions.h */; settings = {ATTRIBUTES = (Private, ); }; };
		597E02FD1D55AF3C0052A8D1 /* NSError+GREYAdditions.h in Headers */ = {isa = PBXBuildFile; fileRef = FD1001291C5B46C100B2DB0A /* NSError+GREYAdditions.h */; settings = {ATTRIBUTES = (Private, ); }; };
		597E02FE1D55AF3C0052A8D1 /* NSObject+GREYAdditions.h in Headers */ = {isa = PBXBuildFile; fileRef = FD10012B1C5B46C100B2DB0A /* NSObject+GREYAdditions.h */; settings = {ATTRIBUTES = (Private, ); }; };
		597E02FF1D55AF3C0052A8D1 /* NSRunLoop+GREYAdditions.h in Headers */ = {isa = PBXBuildFile; fileRef = FD10012D1C5B46C100B2DB0A /* NSRunLoop+GREYAdditions.h */; settings = {ATTRIBUTES = (Private, ); }; };
		597E03001D55AF3C0052A8D1 /* NSString+GREYAdditions.h in Headers */ = {isa = PBXBuildFile; fileRef = FD10012F1C5B46C100B2DB0A /* NSString+GREYAdditions.h */; settings = {ATTRIBUTES = (Private, ); }; };
		597E03011D55AF3C0052A8D1 /* NSTimer+GREYAdditions.h in Headers */ = {isa = PBXBuildFile; fileRef = FD1001311C5B46C100B2DB0A /* NSTimer+GREYAdditions.h */; settings = {ATTRIBUTES = (Private, ); }; };
		597E03051D55B3120052A8D1 /* GREYChangeStepperAction.h in Headers */ = {isa = PBXBuildFile; fileRef = FD1001061C5B46C100B2DB0A /* GREYChangeStepperAction.h */; settings = {ATTRIBUTES = (Private, ); }; };
		597E03061D55B5BB0052A8D1 /* GREYInteractionDataSource.h in Headers */ = {isa = PBXBuildFile; fileRef = FD10016D1C5B46C200B2DB0A /* GREYInteractionDataSource.h */; settings = {ATTRIBUTES = (Private, ); }; };
		597E030B1D55B9F60052A8D1 /* GREYPickerAction.h in Headers */ = {isa = PBXBuildFile; fileRef = FD10010A1C5B46C100B2DB0A /* GREYPickerAction.h */; settings = {ATTRIBUTES = (Private, ); }; };
		597E030E1D55BC930052A8D1 /* GREYScrollToContentEdgeAction.h in Headers */ = {isa = PBXBuildFile; fileRef = FD1001101C5B46C100B2DB0A /* GREYScrollToContentEdgeAction.h */; settings = {ATTRIBUTES = (Private, ); }; };
		597E030F1D55BC930052A8D1 /* GREYSlideAction.h in Headers */ = {isa = PBXBuildFile; fileRef = FD1001141C5B46C100B2DB0A /* GREYSlideAction.h */; settings = {ATTRIBUTES = (Private, ); }; };
		59A993281C99453200914F9A /* EarlGrey.h in Headers */ = {isa = PBXBuildFile; fileRef = FD1001791C5B46C200B2DB0A /* EarlGrey.h */; settings = {ATTRIBUTES = (Public, ); }; };
		6113A2ED1D7F72FA00443D9B /* GREYStringDescription.h in Headers */ = {isa = PBXBuildFile; fileRef = FD6D0BA01C6D494F0001EA75 /* GREYStringDescription.h */; settings = {ATTRIBUTES = (Private, ); }; };
		61156A521D1B2AC1000013C7 /* UIGestureRecognizer+GREYAdditions.m in Sources */ = {isa = PBXBuildFile; fileRef = 61156A501D1B2AC1000013C7 /* UIGestureRecognizer+GREYAdditions.m */; };
		611BF1681D4CD292001D9E46 /* GREYDispatchQueueTracker.m in Sources */ = {isa = PBXBuildFile; fileRef = 611BF1661D4CD292001D9E46 /* GREYDispatchQueueTracker.m */; };
		611BF16B1D4CD705001D9E46 /* GREYManagedObjectContextIdlingResource.h in Headers */ = {isa = PBXBuildFile; fileRef = 611BF1691D4CD705001D9E46 /* GREYManagedObjectContextIdlingResource.h */; settings = {ATTRIBUTES = (Public, ); }; };
		611BF16C1D4CD705001D9E46 /* GREYManagedObjectContextIdlingResource.m in Sources */ = {isa = PBXBuildFile; fileRef = 611BF16A1D4CD705001D9E46 /* GREYManagedObjectContextIdlingResource.m */; };
		6171EA861D9C748600FD900E /* GREYZeroToleranceTimer.h in Headers */ = {isa = PBXBuildFile; fileRef = 6171EA841D9C748600FD900E /* GREYZeroToleranceTimer.h */; settings = {ATTRIBUTES = (Private, ); }; };
		6171EA871D9C748600FD900E /* GREYZeroToleranceTimer.m in Sources */ = {isa = PBXBuildFile; fileRef = 6171EA851D9C748600FD900E /* GREYZeroToleranceTimer.m */; };
		61CBDE801D4CD85200206BF7 /* CoreData.framework in Frameworks */ = {isa = PBXBuildFile; fileRef = 61CBDE7F1D4CD85200206BF7 /* CoreData.framework */; };
		61E4E0B91D7559DA007F9EE6 /* GREYTouchInfo.h in Headers */ = {isa = PBXBuildFile; fileRef = 61E4E0B51D7559DA007F9EE6 /* GREYTouchInfo.h */; settings = {ATTRIBUTES = (Private, ); }; };
		61E4E0BA1D7559DA007F9EE6 /* GREYTouchInfo.m in Sources */ = {isa = PBXBuildFile; fileRef = 61E4E0B61D7559DA007F9EE6 /* GREYTouchInfo.m */; };
		61E4E0BB1D7559DA007F9EE6 /* GREYTouchInjector.h in Headers */ = {isa = PBXBuildFile; fileRef = 61E4E0B71D7559DA007F9EE6 /* GREYTouchInjector.h */; settings = {ATTRIBUTES = (Private, ); }; };
		61E4E0BC1D7559DA007F9EE6 /* GREYTouchInjector.m in Sources */ = {isa = PBXBuildFile; fileRef = 61E4E0B81D7559DA007F9EE6 /* GREYTouchInjector.m */; };
		61E4E0BF1D755A0D007F9EE6 /* GREYPinchAction.h in Headers */ = {isa = PBXBuildFile; fileRef = 61E4E0BD1D755A0D007F9EE6 /* GREYPinchAction.h */; settings = {ATTRIBUTES = (Private, ); }; };
		61E4E0C01D755A0D007F9EE6 /* GREYPinchAction.m in Sources */ = {isa = PBXBuildFile; fileRef = 61E4E0BE1D755A0D007F9EE6 /* GREYPinchAction.m */; };
		61E95B6D1D476918004B8E1C /* GREYInterposer.h in Headers */ = {isa = PBXBuildFile; fileRef = 61E95B6B1D476918004B8E1C /* GREYInterposer.h */; settings = {ATTRIBUTES = (Private, ); }; };
		61E95B6E1D476918004B8E1C /* GREYInterposer.m in Sources */ = {isa = PBXBuildFile; fileRef = 61E95B6C1D476918004B8E1C /* GREYInterposer.m */; };
		61FC0A081CD939C30081BDAA /* GREYAutomationSetup.m in Sources */ = {isa = PBXBuildFile; fileRef = 61FC0A061CD939C30081BDAA /* GREYAutomationSetup.m */; };
		7C32F6FB1E258A9800B00610 /* GREYObjectFormatter+Internal.h in Headers */ = {isa = PBXBuildFile; fileRef = 7C32F6FA1E2589B400B00610 /* GREYObjectFormatter+Internal.h */; settings = {ATTRIBUTES = (Private, ); }; };
		7C32F6FD1E258E7200B00610 /* GREYError+Internal.h in Headers */ = {isa = PBXBuildFile; fileRef = 7C32F6FC1E258E3800B00610 /* GREYError+Internal.h */; settings = {ATTRIBUTES = (Private, ); }; };
		7CA390421E3177270028AE5F /* GREYFailureScreenshotter+Internal.h in Headers */ = {isa = PBXBuildFile; fileRef = 7CA390411E31721C0028AE5F /* GREYFailureScreenshotter+Internal.h */; settings = {ATTRIBUTES = (Private, ); }; };
		7CA546131E24133E007EA7F6 /* GREYFailureScreenshotter.h in Headers */ = {isa = PBXBuildFile; fileRef = 7CA546111E24133E007EA7F6 /* GREYFailureScreenshotter.h */; settings = {ATTRIBUTES = (Private, ); }; };
		7CA546141E24133E007EA7F6 /* GREYFailureScreenshotter.m in Sources */ = {isa = PBXBuildFile; fileRef = 7CA546121E24133E007EA7F6 /* GREYFailureScreenshotter.m */; };
		7CCBEBA61DCD2F0500CC01B8 /* GREYError.h in Headers */ = {isa = PBXBuildFile; fileRef = 7CCBEBA31DCD2F0500CC01B8 /* GREYError.h */; settings = {ATTRIBUTES = (Private, ); }; };
		7CCBEBA71DCD2F0500CC01B8 /* GREYError.m in Sources */ = {isa = PBXBuildFile; fileRef = 7CCBEBA41DCD2F0500CC01B8 /* GREYError.m */; };
		7CFDF8E81DBBD5FC00CAADB3 /* GREYFailureFormatter.h in Headers */ = {isa = PBXBuildFile; fileRef = 7CFDF8E21DBBD5FC00CAADB3 /* GREYFailureFormatter.h */; settings = {ATTRIBUTES = (Private, ); }; };
		7CFDF8E91DBBD5FC00CAADB3 /* GREYFailureFormatter.m in Sources */ = {isa = PBXBuildFile; fileRef = 7CFDF8E31DBBD5FC00CAADB3 /* GREYFailureFormatter.m */; };
		7CFDF8EA1DBBD5FC00CAADB3 /* GREYLogger.h in Headers */ = {isa = PBXBuildFile; fileRef = 7CFDF8E41DBBD5FC00CAADB3 /* GREYLogger.h */; settings = {ATTRIBUTES = (Private, ); }; };
		7CFDF8EB1DBBD5FC00CAADB3 /* GREYLogger.m in Sources */ = {isa = PBXBuildFile; fileRef = 7CFDF8E51DBBD5FC00CAADB3 /* GREYLogger.m */; };
		7CFDF8EC1DBBD5FC00CAADB3 /* GREYObjectFormatter.h in Headers */ = {isa = PBXBuildFile; fileRef = 7CFDF8E61DBBD5FC00CAADB3 /* GREYObjectFormatter.h */; settings = {ATTRIBUTES = (Private, ); }; };
		7CFDF8ED1DBBD5FC00CAADB3 /* GREYObjectFormatter.m in Sources */ = {isa = PBXBuildFile; fileRef = 7CFDF8E71DBBD5FC00CAADB3 /* GREYObjectFormatter.m */; };
		FD1001B01C5B46C200B2DB0A /* GREYAction.h in Headers */ = {isa = PBXBuildFile; fileRef = FD1001011C5B46C100B2DB0A /* GREYAction.h */; settings = {ATTRIBUTES = (Public, ); }; };
		FD1001B11C5B46C200B2DB0A /* GREYActionBlock.h in Headers */ = {isa = PBXBuildFile; fileRef = FD1001021C5B46C100B2DB0A /* GREYActionBlock.h */; settings = {ATTRIBUTES = (Public, ); }; };
		FD1001B21C5B46C200B2DB0A /* GREYActionBlock.m in Sources */ = {isa = PBXBuildFile; fileRef = FD1001031C5B46C100B2DB0A /* GREYActionBlock.m */; };
		FD1001B31C5B46C200B2DB0A /* GREYActions.h in Headers */ = {isa = PBXBuildFile; fileRef = FD1001041C5B46C100B2DB0A /* GREYActions.h */; settings = {ATTRIBUTES = (Public, ); }; };
		FD1001B41C5B46C200B2DB0A /* GREYActions.m in Sources */ = {isa = PBXBuildFile; fileRef = FD1001051C5B46C100B2DB0A /* GREYActions.m */; };
		FD1001B61C5B46C200B2DB0A /* GREYChangeStepperAction.m in Sources */ = {isa = PBXBuildFile; fileRef = FD1001071C5B46C100B2DB0A /* GREYChangeStepperAction.m */; };
		FD1001B81C5B46C200B2DB0A /* GREYPathGestureUtils.m in Sources */ = {isa = PBXBuildFile; fileRef = FD1001091C5B46C100B2DB0A /* GREYPathGestureUtils.m */; };
		FD1001BA1C5B46C200B2DB0A /* GREYPickerAction.m in Sources */ = {isa = PBXBuildFile; fileRef = FD10010B1C5B46C100B2DB0A /* GREYPickerAction.m */; };
		FD1001BC1C5B46C200B2DB0A /* GREYScrollAction.m in Sources */ = {isa = PBXBuildFile; fileRef = FD10010D1C5B46C100B2DB0A /* GREYScrollAction.m */; };
		FD1001BD1C5B46C200B2DB0A /* GREYScrollActionError.h in Headers */ = {isa = PBXBuildFile; fileRef = FD10010E1C5B46C100B2DB0A /* GREYScrollActionError.h */; settings = {ATTRIBUTES = (Public, ); }; };
		FD1001BE1C5B46C200B2DB0A /* GREYScrollActionError.m in Sources */ = {isa = PBXBuildFile; fileRef = FD10010F1C5B46C100B2DB0A /* GREYScrollActionError.m */; };
		FD1001C01C5B46C200B2DB0A /* GREYScrollToContentEdgeAction.m in Sources */ = {isa = PBXBuildFile; fileRef = FD1001111C5B46C100B2DB0A /* GREYScrollToContentEdgeAction.m */; };
		FD1001C41C5B46C200B2DB0A /* GREYSlideAction.m in Sources */ = {isa = PBXBuildFile; fileRef = FD1001151C5B46C100B2DB0A /* GREYSlideAction.m */; };
		FD1001C61C5B46C200B2DB0A /* GREYSwipeAction.m in Sources */ = {isa = PBXBuildFile; fileRef = FD1001171C5B46C100B2DB0A /* GREYSwipeAction.m */; };
		FD1001C81C5B46C200B2DB0A /* GREYTapAction.m in Sources */ = {isa = PBXBuildFile; fileRef = FD1001191C5B46C100B2DB0A /* GREYTapAction.m */; };
		FD1001CA1C5B46C200B2DB0A /* GREYTapper.m in Sources */ = {isa = PBXBuildFile; fileRef = FD10011B1C5B46C100B2DB0A /* GREYTapper.m */; };
		FD1001CC1C5B46C200B2DB0A /* __NSCFLocalDataTask_GREYAdditions.m in Sources */ = {isa = PBXBuildFile; fileRef = FD10011E1C5B46C100B2DB0A /* __NSCFLocalDataTask_GREYAdditions.m */; };
		FD1001D01C5B46C200B2DB0A /* _UIModalItemsPresentingViewController_GREYAdditions.m in Sources */ = {isa = PBXBuildFile; fileRef = FD1001221C5B46C100B2DB0A /* _UIModalItemsPresentingViewController_GREYAdditions.m */; };
		FD1001D21C5B46C200B2DB0A /* CAAnimation+GREYAdditions.m in Sources */ = {isa = PBXBuildFile; fileRef = FD1001241C5B46C100B2DB0A /* CAAnimation+GREYAdditions.m */; };
		FD1001D41C5B46C200B2DB0A /* CALayer+GREYAdditions.m in Sources */ = {isa = PBXBuildFile; fileRef = FD1001261C5B46C100B2DB0A /* CALayer+GREYAdditions.m */; };
		FD1001D61C5B46C200B2DB0A /* CGGeometry+GREYAdditions.m in Sources */ = {isa = PBXBuildFile; fileRef = FD1001281C5B46C100B2DB0A /* CGGeometry+GREYAdditions.m */; };
		FD1001D81C5B46C200B2DB0A /* NSError+GREYAdditions.m in Sources */ = {isa = PBXBuildFile; fileRef = FD10012A1C5B46C100B2DB0A /* NSError+GREYAdditions.m */; };
		FD1001DA1C5B46C200B2DB0A /* NSObject+GREYAdditions.m in Sources */ = {isa = PBXBuildFile; fileRef = FD10012C1C5B46C100B2DB0A /* NSObject+GREYAdditions.m */; };
		FD1001DC1C5B46C200B2DB0A /* NSRunLoop+GREYAdditions.m in Sources */ = {isa = PBXBuildFile; fileRef = FD10012E1C5B46C100B2DB0A /* NSRunLoop+GREYAdditions.m */; };
		FD1001DE1C5B46C200B2DB0A /* NSString+GREYAdditions.m in Sources */ = {isa = PBXBuildFile; fileRef = FD1001301C5B46C100B2DB0A /* NSString+GREYAdditions.m */; };
		FD1001E01C5B46C200B2DB0A /* NSTimer+GREYAdditions.m in Sources */ = {isa = PBXBuildFile; fileRef = FD1001321C5B46C100B2DB0A /* NSTimer+GREYAdditions.m */; };
		FD1001E21C5B46C200B2DB0A /* NSURL+GREYAdditions.m in Sources */ = {isa = PBXBuildFile; fileRef = FD1001341C5B46C100B2DB0A /* NSURL+GREYAdditions.m */; };
		FD1001E41C5B46C200B2DB0A /* NSURLConnection+GREYAdditions.m in Sources */ = {isa = PBXBuildFile; fileRef = FD1001361C5B46C100B2DB0A /* NSURLConnection+GREYAdditions.m */; };
		FD1001E61C5B46C200B2DB0A /* UIAnimation+GREYAdditions.m in Sources */ = {isa = PBXBuildFile; fileRef = FD1001381C5B46C100B2DB0A /* UIAnimation+GREYAdditions.m */; };
		FD1001E81C5B46C200B2DB0A /* UIApplication+GREYAdditions.m in Sources */ = {isa = PBXBuildFile; fileRef = FD10013A1C5B46C100B2DB0A /* UIApplication+GREYAdditions.m */; };
		FD1001EA1C5B46C200B2DB0A /* UIScrollView+GREYAdditions.m in Sources */ = {isa = PBXBuildFile; fileRef = FD10013C1C5B46C100B2DB0A /* UIScrollView+GREYAdditions.m */; };
		FD1001EC1C5B46C200B2DB0A /* UISwitch+GREYAdditions.m in Sources */ = {isa = PBXBuildFile; fileRef = FD10013E1C5B46C100B2DB0A /* UISwitch+GREYAdditions.m */; };
		FD1001EE1C5B46C200B2DB0A /* UITouch+GREYAdditions.m in Sources */ = {isa = PBXBuildFile; fileRef = FD1001401C5B46C100B2DB0A /* UITouch+GREYAdditions.m */; };
		FD1001F01C5B46C200B2DB0A /* UIView+GREYAdditions.m in Sources */ = {isa = PBXBuildFile; fileRef = FD1001421C5B46C100B2DB0A /* UIView+GREYAdditions.m */; };
		FD1001F21C5B46C200B2DB0A /* UIViewController+GREYAdditions.m in Sources */ = {isa = PBXBuildFile; fileRef = FD1001441C5B46C100B2DB0A /* UIViewController+GREYAdditions.m */; };
		FD1001F41C5B46C200B2DB0A /* UIWebView+GREYAdditions.m in Sources */ = {isa = PBXBuildFile; fileRef = FD1001461C5B46C100B2DB0A /* UIWebView+GREYAdditions.m */; };
		FD1001F61C5B46C200B2DB0A /* UIWindow+GREYAdditions.m in Sources */ = {isa = PBXBuildFile; fileRef = FD1001481C5B46C100B2DB0A /* UIWindow+GREYAdditions.m */; };
		FD1001F81C5B46C200B2DB0A /* XCTestCase+GREYAdditions.m in Sources */ = {isa = PBXBuildFile; fileRef = FD10014A1C5B46C100B2DB0A /* XCTestCase+GREYAdditions.m */; };
		FD1001F91C5B46C200B2DB0A /* GREYIdlingResource.h in Headers */ = {isa = PBXBuildFile; fileRef = FD10014C1C5B46C200B2DB0A /* GREYIdlingResource.h */; settings = {ATTRIBUTES = (Public, ); }; };
		FD1001FA1C5B46C200B2DB0A /* GREYAssertion.h in Headers */ = {isa = PBXBuildFile; fileRef = FD10014E1C5B46C200B2DB0A /* GREYAssertion.h */; settings = {ATTRIBUTES = (Public, ); }; };
		FD1001FB1C5B46C200B2DB0A /* GREYAssertionBlock.h in Headers */ = {isa = PBXBuildFile; fileRef = FD10014F1C5B46C200B2DB0A /* GREYAssertionBlock.h */; settings = {ATTRIBUTES = (Public, ); }; };
		FD1001FC1C5B46C200B2DB0A /* GREYAssertionBlock.m in Sources */ = {isa = PBXBuildFile; fileRef = FD1001501C5B46C200B2DB0A /* GREYAssertionBlock.m */; };
		FD1001FD1C5B46C200B2DB0A /* GREYAssertionDefines.h in Headers */ = {isa = PBXBuildFile; fileRef = FD1001511C5B46C200B2DB0A /* GREYAssertionDefines.h */; settings = {ATTRIBUTES = (Public, ); }; };
		FD1001FE1C5B46C200B2DB0A /* GREYAssertions.h in Headers */ = {isa = PBXBuildFile; fileRef = FD1001521C5B46C200B2DB0A /* GREYAssertions.h */; settings = {ATTRIBUTES = (Public, ); }; };
		FD1001FF1C5B46C200B2DB0A /* GREYAssertions.m in Sources */ = {isa = PBXBuildFile; fileRef = FD1001531C5B46C200B2DB0A /* GREYAssertions.m */; };
		FD1002021C5B46C200B2DB0A /* GREYAnalytics.m in Sources */ = {isa = PBXBuildFile; fileRef = FD1001571C5B46C200B2DB0A /* GREYAnalytics.m */; };
		FD1002031C5B46C200B2DB0A /* GREYConfiguration.h in Headers */ = {isa = PBXBuildFile; fileRef = FD1001581C5B46C200B2DB0A /* GREYConfiguration.h */; settings = {ATTRIBUTES = (Public, ); }; };
		FD1002041C5B46C200B2DB0A /* GREYConfiguration.m in Sources */ = {isa = PBXBuildFile; fileRef = FD1001591C5B46C200B2DB0A /* GREYConfiguration.m */; };
		FD1002051C5B46C200B2DB0A /* GREYConstants.h in Headers */ = {isa = PBXBuildFile; fileRef = FD10015A1C5B46C200B2DB0A /* GREYConstants.h */; settings = {ATTRIBUTES = (Public, ); }; };
		FD1002061C5B46C200B2DB0A /* GREYConstants.m in Sources */ = {isa = PBXBuildFile; fileRef = FD10015B1C5B46C200B2DB0A /* GREYConstants.m */; };
		FD1002071C5B46C200B2DB0A /* GREYDefines.h in Headers */ = {isa = PBXBuildFile; fileRef = FD10015C1C5B46C200B2DB0A /* GREYDefines.h */; settings = {ATTRIBUTES = (Public, ); }; };
		FD1002081C5B46C200B2DB0A /* GREYElementHierarchy.h in Headers */ = {isa = PBXBuildFile; fileRef = FD10015D1C5B46C200B2DB0A /* GREYElementHierarchy.h */; settings = {ATTRIBUTES = (Public, ); }; };
		FD1002091C5B46C200B2DB0A /* GREYElementHierarchy.m in Sources */ = {isa = PBXBuildFile; fileRef = FD10015E1C5B46C200B2DB0A /* GREYElementHierarchy.m */; };
		FD10020C1C5B46C200B2DB0A /* GREYScreenshotUtil.h in Headers */ = {isa = PBXBuildFile; fileRef = FD1001611C5B46C200B2DB0A /* GREYScreenshotUtil.h */; settings = {ATTRIBUTES = (Public, ); }; };
		FD10020D1C5B46C200B2DB0A /* GREYScreenshotUtil.m in Sources */ = {isa = PBXBuildFile; fileRef = FD1001621C5B46C200B2DB0A /* GREYScreenshotUtil.m */; };
		FD10020F1C5B46C200B2DB0A /* GREYSwizzler.m in Sources */ = {isa = PBXBuildFile; fileRef = FD1001641C5B46C200B2DB0A /* GREYSwizzler.m */; };
		FD1002111C5B46C200B2DB0A /* GREYVisibilityChecker.m in Sources */ = {isa = PBXBuildFile; fileRef = FD1001661C5B46C200B2DB0A /* GREYVisibilityChecker.m */; };
		FD1002121C5B46C200B2DB0A /* GREYElementFinder.h in Headers */ = {isa = PBXBuildFile; fileRef = FD1001681C5B46C200B2DB0A /* GREYElementFinder.h */; settings = {ATTRIBUTES = (Public, ); }; };
		FD1002131C5B46C200B2DB0A /* GREYElementFinder.m in Sources */ = {isa = PBXBuildFile; fileRef = FD1001691C5B46C200B2DB0A /* GREYElementFinder.m */; };
		FD1002141C5B46C200B2DB0A /* GREYElementInteraction.h in Headers */ = {isa = PBXBuildFile; fileRef = FD10016A1C5B46C200B2DB0A /* GREYElementInteraction.h */; settings = {ATTRIBUTES = (Public, ); }; };
		FD1002151C5B46C200B2DB0A /* GREYElementInteraction.m in Sources */ = {isa = PBXBuildFile; fileRef = FD10016B1C5B46C200B2DB0A /* GREYElementInteraction.m */; };
		FD1002161C5B46C200B2DB0A /* GREYInteraction.h in Headers */ = {isa = PBXBuildFile; fileRef = FD10016C1C5B46C200B2DB0A /* GREYInteraction.h */; settings = {ATTRIBUTES = (Public, ); }; };
		FD1002191C5B46C200B2DB0A /* GREYKeyboard.m in Sources */ = {isa = PBXBuildFile; fileRef = FD10016F1C5B46C200B2DB0A /* GREYKeyboard.m */; };
		FD10021B1C5B46C200B2DB0A /* GREYCAAnimationDelegate.m in Sources */ = {isa = PBXBuildFile; fileRef = FD1001721C5B46C200B2DB0A /* GREYCAAnimationDelegate.m */; };
		FD10021D1C5B46C200B2DB0A /* GREYNSURLConnectionDelegate.m in Sources */ = {isa = PBXBuildFile; fileRef = FD1001741C5B46C200B2DB0A /* GREYNSURLConnectionDelegate.m */; };
		FD10021F1C5B46C200B2DB0A /* GREYSurrogateDelegate.m in Sources */ = {isa = PBXBuildFile; fileRef = FD1001761C5B46C200B2DB0A /* GREYSurrogateDelegate.m */; };
		FD1002211C5B46C200B2DB0A /* GREYUIWebViewDelegate.m in Sources */ = {isa = PBXBuildFile; fileRef = FD1001781C5B46C200B2DB0A /* GREYUIWebViewDelegate.m */; };
		FD1002231C5B46C200B2DB0A /* EarlGrey.m in Sources */ = {isa = PBXBuildFile; fileRef = FD10017A1C5B46C200B2DB0A /* EarlGrey.m */; };
		FD1002271C5B46C200B2DB0A /* GREYSyntheticEvents.m in Sources */ = {isa = PBXBuildFile; fileRef = FD10017F1C5B46C200B2DB0A /* GREYSyntheticEvents.m */; };
		FD1002291C5B46C200B2DB0A /* GREYDefaultFailureHandler.m in Sources */ = {isa = PBXBuildFile; fileRef = FD1001821C5B46C200B2DB0A /* GREYDefaultFailureHandler.m */; };
		FD10022A1C5B46C200B2DB0A /* GREYFailureHandler.h in Headers */ = {isa = PBXBuildFile; fileRef = FD1001831C5B46C200B2DB0A /* GREYFailureHandler.h */; settings = {ATTRIBUTES = (Public, ); }; };
		FD10022B1C5B46C200B2DB0A /* GREYFrameworkException.h in Headers */ = {isa = PBXBuildFile; fileRef = FD1001841C5B46C200B2DB0A /* GREYFrameworkException.h */; settings = {ATTRIBUTES = (Public, ); }; };
		FD10022C1C5B46C200B2DB0A /* GREYFrameworkException.m in Sources */ = {isa = PBXBuildFile; fileRef = FD1001851C5B46C200B2DB0A /* GREYFrameworkException.m */; };
		FD10022D1C5B46C200B2DB0A /* GREYAllOf.h in Headers */ = {isa = PBXBuildFile; fileRef = FD1001871C5B46C200B2DB0A /* GREYAllOf.h */; settings = {ATTRIBUTES = (Public, ); }; };
		FD10022E1C5B46C200B2DB0A /* GREYAllOf.m in Sources */ = {isa = PBXBuildFile; fileRef = FD1001881C5B46C200B2DB0A /* GREYAllOf.m */; };
		FD10022F1C5B46C200B2DB0A /* GREYAnyOf.h in Headers */ = {isa = PBXBuildFile; fileRef = FD1001891C5B46C200B2DB0A /* GREYAnyOf.h */; settings = {ATTRIBUTES = (Public, ); }; };
		FD1002301C5B46C200B2DB0A /* GREYAnyOf.m in Sources */ = {isa = PBXBuildFile; fileRef = FD10018A1C5B46C200B2DB0A /* GREYAnyOf.m */; };
		FD1002311C5B46C200B2DB0A /* GREYBaseMatcher.h in Headers */ = {isa = PBXBuildFile; fileRef = FD10018B1C5B46C200B2DB0A /* GREYBaseMatcher.h */; settings = {ATTRIBUTES = (Public, ); }; };
		FD1002321C5B46C200B2DB0A /* GREYBaseMatcher.m in Sources */ = {isa = PBXBuildFile; fileRef = FD10018C1C5B46C200B2DB0A /* GREYBaseMatcher.m */; };
		FD1002331C5B46C200B2DB0A /* GREYElementMatcherBlock.h in Headers */ = {isa = PBXBuildFile; fileRef = FD10018D1C5B46C200B2DB0A /* GREYElementMatcherBlock.h */; settings = {ATTRIBUTES = (Public, ); }; };
		FD1002341C5B46C200B2DB0A /* GREYElementMatcherBlock.m in Sources */ = {isa = PBXBuildFile; fileRef = FD10018E1C5B46C200B2DB0A /* GREYElementMatcherBlock.m */; };
		FD1002351C5B46C200B2DB0A /* GREYLayoutConstraint.h in Headers */ = {isa = PBXBuildFile; fileRef = FD10018F1C5B46C200B2DB0A /* GREYLayoutConstraint.h */; settings = {ATTRIBUTES = (Public, ); }; };
		FD1002361C5B46C200B2DB0A /* GREYLayoutConstraint.m in Sources */ = {isa = PBXBuildFile; fileRef = FD1001901C5B46C200B2DB0A /* GREYLayoutConstraint.m */; };
		FD1002371C5B46C200B2DB0A /* GREYMatchers.h in Headers */ = {isa = PBXBuildFile; fileRef = FD1001911C5B46C200B2DB0A /* GREYMatchers.h */; settings = {ATTRIBUTES = (Public, ); }; };
		FD1002381C5B46C200B2DB0A /* GREYMatchers.m in Sources */ = {isa = PBXBuildFile; fileRef = FD1001921C5B46C200B2DB0A /* GREYMatchers.m */; };
		FD1002391C5B46C200B2DB0A /* GREYDataEnumerator.h in Headers */ = {isa = PBXBuildFile; fileRef = FD1001941C5B46C200B2DB0A /* GREYDataEnumerator.h */; settings = {ATTRIBUTES = (Public, ); }; };
		FD10023A1C5B46C200B2DB0A /* GREYDataEnumerator.m in Sources */ = {isa = PBXBuildFile; fileRef = FD1001951C5B46C200B2DB0A /* GREYDataEnumerator.m */; };
		FD10023C1C5B46C200B2DB0A /* GREYElementProvider.m in Sources */ = {isa = PBXBuildFile; fileRef = FD1001971C5B46C200B2DB0A /* GREYElementProvider.m */; };
		FD10023D1C5B46C200B2DB0A /* GREYProvider.h in Headers */ = {isa = PBXBuildFile; fileRef = FD1001981C5B46C200B2DB0A /* GREYProvider.h */; settings = {ATTRIBUTES = (Public, ); }; };
		FD10023F1C5B46C200B2DB0A /* GREYUIWindowProvider.m in Sources */ = {isa = PBXBuildFile; fileRef = FD10019A1C5B46C200B2DB0A /* GREYUIWindowProvider.m */; };
		FD1002411C5B46C200B2DB0A /* GREYAppStateTracker.m in Sources */ = {isa = PBXBuildFile; fileRef = FD10019D1C5B46C200B2DB0A /* GREYAppStateTracker.m */; };
		FD1002441C5B46C200B2DB0A /* GREYCondition.h in Headers */ = {isa = PBXBuildFile; fileRef = FD1001A01C5B46C200B2DB0A /* GREYCondition.h */; settings = {ATTRIBUTES = (Public, ); }; };
		FD1002451C5B46C200B2DB0A /* GREYCondition.m in Sources */ = {isa = PBXBuildFile; fileRef = FD1001A11C5B46C200B2DB0A /* GREYCondition.m */; };
		FD1002461C5B46C200B2DB0A /* GREYDispatchQueueIdlingResource.h in Headers */ = {isa = PBXBuildFile; fileRef = FD1001A21C5B46C200B2DB0A /* GREYDispatchQueueIdlingResource.h */; settings = {ATTRIBUTES = (Public, ); }; };
		FD1002471C5B46C200B2DB0A /* GREYDispatchQueueIdlingResource.m in Sources */ = {isa = PBXBuildFile; fileRef = FD1001A31C5B46C200B2DB0A /* GREYDispatchQueueIdlingResource.m */; };
		FD1002481C5B46C200B2DB0A /* GREYNSTimerIdlingResource.h in Headers */ = {isa = PBXBuildFile; fileRef = FD1001A41C5B46C200B2DB0A /* GREYNSTimerIdlingResource.h */; settings = {ATTRIBUTES = (Public, ); }; };
		FD1002491C5B46C200B2DB0A /* GREYNSTimerIdlingResource.m in Sources */ = {isa = PBXBuildFile; fileRef = FD1001A51C5B46C200B2DB0A /* GREYNSTimerIdlingResource.m */; };
		FD10024A1C5B46C200B2DB0A /* GREYOperationQueueIdlingResource.h in Headers */ = {isa = PBXBuildFile; fileRef = FD1001A61C5B46C200B2DB0A /* GREYOperationQueueIdlingResource.h */; settings = {ATTRIBUTES = (Public, ); }; };
		FD10024B1C5B46C200B2DB0A /* GREYOperationQueueIdlingResource.m in Sources */ = {isa = PBXBuildFile; fileRef = FD1001A71C5B46C200B2DB0A /* GREYOperationQueueIdlingResource.m */; };
		FD10024C1C5B46C200B2DB0A /* GREYSyncAPI.h in Headers */ = {isa = PBXBuildFile; fileRef = FD1001A81C5B46C200B2DB0A /* GREYSyncAPI.h */; settings = {ATTRIBUTES = (Public, ); }; };
		FD10024D1C5B46C200B2DB0A /* GREYSyncAPI.m in Sources */ = {isa = PBXBuildFile; fileRef = FD1001A91C5B46C200B2DB0A /* GREYSyncAPI.m */; };
		FD10024F1C5B46C200B2DB0A /* GREYTimedIdlingResource.m in Sources */ = {isa = PBXBuildFile; fileRef = FD1001AB1C5B46C200B2DB0A /* GREYTimedIdlingResource.m */; };
		FD1002501C5B46C200B2DB0A /* GREYUIThreadExecutor.h in Headers */ = {isa = PBXBuildFile; fileRef = FD1001AC1C5B46C200B2DB0A /* GREYUIThreadExecutor.h */; settings = {ATTRIBUTES = (Public, ); }; };
		FD1002511C5B46C200B2DB0A /* GREYUIThreadExecutor.m in Sources */ = {isa = PBXBuildFile; fileRef = FD1001AD1C5B46C200B2DB0A /* GREYUIThreadExecutor.m */; };
		FD1002531C5B46C200B2DB0A /* GREYUIWebViewIdlingResource.m in Sources */ = {isa = PBXBuildFile; fileRef = FD1001AF1C5B46C200B2DB0A /* GREYUIWebViewIdlingResource.m */; };
		FD1002541C5B46F600B2DB0A /* UIKit.framework in Frameworks */ = {isa = PBXBuildFile; fileRef = FD06C6731BECADAD009032A5 /* UIKit.framework */; };
		FD1002551C5B46FB00B2DB0A /* QuartzCore.framework in Frameworks */ = {isa = PBXBuildFile; fileRef = FD06C6711BECADA1009032A5 /* QuartzCore.framework */; };
		FD1002561C5B470000B2DB0A /* Foundation.framework in Frameworks */ = {isa = PBXBuildFile; fileRef = FD06C66F1BECAD9B009032A5 /* Foundation.framework */; };
		FD1002571C5B470A00B2DB0A /* CoreFoundation.framework in Frameworks */ = {isa = PBXBuildFile; fileRef = FD06C66B1BECAD8B009032A5 /* CoreFoundation.framework */; };
		FD1002581C5B471200B2DB0A /* CoreGraphics.framework in Frameworks */ = {isa = PBXBuildFile; fileRef = FD06C66C1BECAD8B009032A5 /* CoreGraphics.framework */; };
		FD10025A1C5B472C00B2DB0A /* IOKit.framework in Frameworks */ = {isa = PBXBuildFile; fileRef = FD1002591C5B472C00B2DB0A /* IOKit.framework */; };
		FD10025B1C5B473400B2DB0A /* OCHamcrest.framework in Frameworks */ = {isa = PBXBuildFile; fileRef = FD6160601BF2C97800722593 /* OCHamcrest.framework */; };
		FD1948261DA231ED00B9BA2D /* GREYStopwatch.h in Headers */ = {isa = PBXBuildFile; fileRef = FD1948221DA231ED00B9BA2D /* GREYStopwatch.h */; settings = {ATTRIBUTES = (Private, ); }; };
		FD1948271DA231ED00B9BA2D /* GREYStopwatch.m in Sources */ = {isa = PBXBuildFile; fileRef = FD1948231DA231ED00B9BA2D /* GREYStopwatch.m */; };
		FD242E731D14B73E00046221 /* GREYTestHelper.m in Sources */ = {isa = PBXBuildFile; fileRef = FD242E711D14B73E00046221 /* GREYTestHelper.m */; };
		FD242E811D14C24C00046221 /* GREYTestHelper.h in Headers */ = {isa = PBXBuildFile; fileRef = FD242E701D14B73E00046221 /* GREYTestHelper.h */; settings = {ATTRIBUTES = (Public, ); }; };
		FD6D0B981C6D49400001EA75 /* GREYBaseAction.h in Headers */ = {isa = PBXBuildFile; fileRef = FD6D0B961C6D49400001EA75 /* GREYBaseAction.h */; settings = {ATTRIBUTES = (Public, ); }; };
		FD6D0B991C6D49400001EA75 /* GREYBaseAction.m in Sources */ = {isa = PBXBuildFile; fileRef = FD6D0B971C6D49400001EA75 /* GREYBaseAction.m */; };
		FD6D0BA21C6D494F0001EA75 /* GREYDescription.h in Headers */ = {isa = PBXBuildFile; fileRef = FD6D0B9A1C6D494F0001EA75 /* GREYDescription.h */; settings = {ATTRIBUTES = (Public, ); }; };
		FD6D0BA41C6D494F0001EA75 /* GREYHCMatcher.m in Sources */ = {isa = PBXBuildFile; fileRef = FD6D0B9C1C6D494F0001EA75 /* GREYHCMatcher.m */; };
		FD6D0BA51C6D494F0001EA75 /* GREYMatcher.h in Headers */ = {isa = PBXBuildFile; fileRef = FD6D0B9D1C6D494F0001EA75 /* GREYMatcher.h */; settings = {ATTRIBUTES = (Public, ); }; };
		FD6D0BA61C6D494F0001EA75 /* GREYNot.h in Headers */ = {isa = PBXBuildFile; fileRef = FD6D0B9E1C6D494F0001EA75 /* GREYNot.h */; settings = {ATTRIBUTES = (Public, ); }; };
		FD6D0BA71C6D494F0001EA75 /* GREYNot.m in Sources */ = {isa = PBXBuildFile; fileRef = FD6D0B9F1C6D494F0001EA75 /* GREYNot.m */; };
		FD6D0BA91C6D494F0001EA75 /* GREYStringDescription.m in Sources */ = {isa = PBXBuildFile; fileRef = FD6D0BA11C6D494F0001EA75 /* GREYStringDescription.m */; };
		FD720C111CFF7E93007A0942 /* GREYRunLoopSpinner.m in Sources */ = {isa = PBXBuildFile; fileRef = FD720C0F1CFF7E93007A0942 /* GREYRunLoopSpinner.m */; };
		FD94FDB81D0F68180021F107 /* GREYWeakObjectContainer.m in Sources */ = {isa = PBXBuildFile; fileRef = FD94FDB51D0F68180021F107 /* GREYWeakObjectContainer.m */; };
		FDB26BA31DA467E900E7B5C0 /* GREYTestCaseInvocation.h in Headers */ = {isa = PBXBuildFile; fileRef = FDB26BA11DA467E900E7B5C0 /* GREYTestCaseInvocation.h */; settings = {ATTRIBUTES = (Private, ); }; };
		FDB26BA41DA467E900E7B5C0 /* GREYTestCaseInvocation.m in Sources */ = {isa = PBXBuildFile; fileRef = FDB26BA21DA467E900E7B5C0 /* GREYTestCaseInvocation.m */; };
		FDCB297A1E2465670001557E /* NSObject+GREYAdditions+Internal.h in Headers */ = {isa = PBXBuildFile; fileRef = FDCB29761E2465670001557E /* NSObject+GREYAdditions+Internal.h */; settings = {ATTRIBUTES = (Private, ); }; };
		FDCB297B1E2465670001557E /* NSURLConnection+GREYAdditions+Internal.h in Headers */ = {isa = PBXBuildFile; fileRef = FDCB29771E2465670001557E /* NSURLConnection+GREYAdditions+Internal.h */; settings = {ATTRIBUTES = (Private, ); }; };
		FDCB297C1E2465670001557E /* UIWebView+GREYAdditions+Internal.h in Headers */ = {isa = PBXBuildFile; fileRef = FDCB29781E2465670001557E /* UIWebView+GREYAdditions+Internal.h */; settings = {ATTRIBUTES = (Private, ); }; };
		FDCB297D1E2465670001557E /* XCTestCase+GREYAdditions+Internal.h in Headers */ = {isa = PBXBuildFile; fileRef = FDCB29791E2465670001557E /* XCTestCase+GREYAdditions+Internal.h */; settings = {ATTRIBUTES = (Private, ); }; };
		FDCB297F1E24656F0001557E /* GREYAssertions+Internal.h in Headers */ = {isa = PBXBuildFile; fileRef = FDCB297E1E24656F0001557E /* GREYAssertions+Internal.h */; settings = {ATTRIBUTES = (Private, ); }; };
		FDCB29821E24658E0001557E /* GREYScreenshotUtil+Internal.h in Headers */ = {isa = PBXBuildFile; fileRef = FDCB29801E24658E0001557E /* GREYScreenshotUtil+Internal.h */; settings = {ATTRIBUTES = (Private, ); }; };
		FDCB29831E24658E0001557E /* GREYVisibilityChecker+Internal.h in Headers */ = {isa = PBXBuildFile; fileRef = FDCB29811E24658E0001557E /* GREYVisibilityChecker+Internal.h */; settings = {ATTRIBUTES = (Private, ); }; };
		FDCB29851E2465A20001557E /* GREYElementInteraction+Internal.h in Headers */ = {isa = PBXBuildFile; fileRef = FDCB29841E2465A20001557E /* GREYElementInteraction+Internal.h */; settings = {ATTRIBUTES = (Private, ); }; };
		FDCB29881E2465BF0001557E /* GREYAppStateTracker+Internal.h in Headers */ = {isa = PBXBuildFile; fileRef = FDCB29861E2465BF0001557E /* GREYAppStateTracker+Internal.h */; settings = {ATTRIBUTES = (Private, ); }; };
		FDCB29891E2465BF0001557E /* GREYUIThreadExecutor+Internal.h in Headers */ = {isa = PBXBuildFile; fileRef = FDCB29871E2465BF0001557E /* GREYUIThreadExecutor+Internal.h */; settings = {ATTRIBUTES = (Private, ); }; };
		FDCB29941E2467F60001557E /* GREYActions+Internal.h in Headers */ = {isa = PBXBuildFile; fileRef = FDCB29931E2467F60001557E /* GREYActions+Internal.h */; settings = {ATTRIBUTES = (Private, ); }; };
/* End PBXBuildFile section */

/* Begin PBXFileReference section */
		61156A4F1D1B2AC1000013C7 /* UIGestureRecognizer+GREYAdditions.h */ = {isa = PBXFileReference; fileEncoding = 4; lastKnownFileType = sourcecode.c.h; path = "UIGestureRecognizer+GREYAdditions.h"; sourceTree = "<group>"; };
		61156A501D1B2AC1000013C7 /* UIGestureRecognizer+GREYAdditions.m */ = {isa = PBXFileReference; fileEncoding = 4; lastKnownFileType = sourcecode.c.objc; path = "UIGestureRecognizer+GREYAdditions.m"; sourceTree = "<group>"; };
		611BF1651D4CD292001D9E46 /* GREYDispatchQueueTracker.h */ = {isa = PBXFileReference; fileEncoding = 4; lastKnownFileType = sourcecode.c.h; path = GREYDispatchQueueTracker.h; sourceTree = "<group>"; };
		611BF1661D4CD292001D9E46 /* GREYDispatchQueueTracker.m */ = {isa = PBXFileReference; fileEncoding = 4; lastKnownFileType = sourcecode.c.objc; path = GREYDispatchQueueTracker.m; sourceTree = "<group>"; };
		611BF1691D4CD705001D9E46 /* GREYManagedObjectContextIdlingResource.h */ = {isa = PBXFileReference; fileEncoding = 4; lastKnownFileType = sourcecode.c.h; path = GREYManagedObjectContextIdlingResource.h; sourceTree = "<group>"; };
		611BF16A1D4CD705001D9E46 /* GREYManagedObjectContextIdlingResource.m */ = {isa = PBXFileReference; fileEncoding = 4; lastKnownFileType = sourcecode.c.objc; path = GREYManagedObjectContextIdlingResource.m; sourceTree = "<group>"; };
		6171EA841D9C748600FD900E /* GREYZeroToleranceTimer.h */ = {isa = PBXFileReference; fileEncoding = 4; lastKnownFileType = sourcecode.c.h; path = GREYZeroToleranceTimer.h; sourceTree = "<group>"; };
		6171EA851D9C748600FD900E /* GREYZeroToleranceTimer.m */ = {isa = PBXFileReference; fileEncoding = 4; lastKnownFileType = sourcecode.c.objc; path = GREYZeroToleranceTimer.m; sourceTree = "<group>"; };
		61CBDE7F1D4CD85200206BF7 /* CoreData.framework */ = {isa = PBXFileReference; lastKnownFileType = wrapper.framework; name = CoreData.framework; path = System/Library/Frameworks/CoreData.framework; sourceTree = SDKROOT; };
		61E4E0B51D7559DA007F9EE6 /* GREYTouchInfo.h */ = {isa = PBXFileReference; fileEncoding = 4; lastKnownFileType = sourcecode.c.h; path = GREYTouchInfo.h; sourceTree = "<group>"; };
		61E4E0B61D7559DA007F9EE6 /* GREYTouchInfo.m */ = {isa = PBXFileReference; fileEncoding = 4; lastKnownFileType = sourcecode.c.objc; path = GREYTouchInfo.m; sourceTree = "<group>"; };
		61E4E0B71D7559DA007F9EE6 /* GREYTouchInjector.h */ = {isa = PBXFileReference; fileEncoding = 4; lastKnownFileType = sourcecode.c.h; path = GREYTouchInjector.h; sourceTree = "<group>"; };
		61E4E0B81D7559DA007F9EE6 /* GREYTouchInjector.m */ = {isa = PBXFileReference; fileEncoding = 4; lastKnownFileType = sourcecode.c.objc; path = GREYTouchInjector.m; sourceTree = "<group>"; };
		61E4E0BD1D755A0D007F9EE6 /* GREYPinchAction.h */ = {isa = PBXFileReference; fileEncoding = 4; lastKnownFileType = sourcecode.c.h; path = GREYPinchAction.h; sourceTree = "<group>"; };
		61E4E0BE1D755A0D007F9EE6 /* GREYPinchAction.m */ = {isa = PBXFileReference; fileEncoding = 4; lastKnownFileType = sourcecode.c.objc; path = GREYPinchAction.m; sourceTree = "<group>"; };
		61E95B6B1D476918004B8E1C /* GREYInterposer.h */ = {isa = PBXFileReference; fileEncoding = 4; lastKnownFileType = sourcecode.c.h; path = GREYInterposer.h; sourceTree = "<group>"; };
		61E95B6C1D476918004B8E1C /* GREYInterposer.m */ = {isa = PBXFileReference; fileEncoding = 4; lastKnownFileType = sourcecode.c.objc; path = GREYInterposer.m; sourceTree = "<group>"; };
		61FC0A051CD939C30081BDAA /* GREYAutomationSetup.h */ = {isa = PBXFileReference; fileEncoding = 4; lastKnownFileType = sourcecode.c.h; path = GREYAutomationSetup.h; sourceTree = "<group>"; };
		61FC0A061CD939C30081BDAA /* GREYAutomationSetup.m */ = {isa = PBXFileReference; fileEncoding = 4; lastKnownFileType = sourcecode.c.objc; path = GREYAutomationSetup.m; sourceTree = "<group>"; };
		7C32F6FA1E2589B400B00610 /* GREYObjectFormatter+Internal.h */ = {isa = PBXFileReference; lastKnownFileType = sourcecode.c.h; path = "GREYObjectFormatter+Internal.h"; sourceTree = "<group>"; };
		7C32F6FC1E258E3800B00610 /* GREYError+Internal.h */ = {isa = PBXFileReference; lastKnownFileType = sourcecode.c.h; path = "GREYError+Internal.h"; sourceTree = "<group>"; };
		7CA390411E31721C0028AE5F /* GREYFailureScreenshotter+Internal.h */ = {isa = PBXFileReference; lastKnownFileType = sourcecode.c.h; path = "GREYFailureScreenshotter+Internal.h"; sourceTree = "<group>"; };
		7CA546111E24133E007EA7F6 /* GREYFailureScreenshotter.h */ = {isa = PBXFileReference; fileEncoding = 4; lastKnownFileType = sourcecode.c.h; path = GREYFailureScreenshotter.h; sourceTree = "<group>"; };
		7CA546121E24133E007EA7F6 /* GREYFailureScreenshotter.m */ = {isa = PBXFileReference; fileEncoding = 4; lastKnownFileType = sourcecode.c.objc; path = GREYFailureScreenshotter.m; sourceTree = "<group>"; };
		7CCBEBA31DCD2F0500CC01B8 /* GREYError.h */ = {isa = PBXFileReference; fileEncoding = 4; lastKnownFileType = sourcecode.c.h; path = GREYError.h; sourceTree = "<group>"; };
		7CCBEBA41DCD2F0500CC01B8 /* GREYError.m */ = {isa = PBXFileReference; fileEncoding = 4; lastKnownFileType = sourcecode.c.objc; path = GREYError.m; sourceTree = "<group>"; };
		7CFDF8E21DBBD5FC00CAADB3 /* GREYFailureFormatter.h */ = {isa = PBXFileReference; fileEncoding = 4; lastKnownFileType = sourcecode.c.h; path = GREYFailureFormatter.h; sourceTree = "<group>"; };
		7CFDF8E31DBBD5FC00CAADB3 /* GREYFailureFormatter.m */ = {isa = PBXFileReference; fileEncoding = 4; lastKnownFileType = sourcecode.c.objc; path = GREYFailureFormatter.m; sourceTree = "<group>"; };
		7CFDF8E41DBBD5FC00CAADB3 /* GREYLogger.h */ = {isa = PBXFileReference; fileEncoding = 4; lastKnownFileType = sourcecode.c.h; path = GREYLogger.h; sourceTree = "<group>"; };
		7CFDF8E51DBBD5FC00CAADB3 /* GREYLogger.m */ = {isa = PBXFileReference; fileEncoding = 4; lastKnownFileType = sourcecode.c.objc; path = GREYLogger.m; sourceTree = "<group>"; };
		7CFDF8E61DBBD5FC00CAADB3 /* GREYObjectFormatter.h */ = {isa = PBXFileReference; fileEncoding = 4; lastKnownFileType = sourcecode.c.h; path = GREYObjectFormatter.h; sourceTree = "<group>"; };
		7CFDF8E71DBBD5FC00CAADB3 /* GREYObjectFormatter.m */ = {isa = PBXFileReference; fileEncoding = 4; lastKnownFileType = sourcecode.c.objc; path = GREYObjectFormatter.m; sourceTree = "<group>"; };
		FD06C66B1BECAD8B009032A5 /* CoreFoundation.framework */ = {isa = PBXFileReference; lastKnownFileType = wrapper.framework; name = CoreFoundation.framework; path = System/Library/Frameworks/CoreFoundation.framework; sourceTree = SDKROOT; };
		FD06C66C1BECAD8B009032A5 /* CoreGraphics.framework */ = {isa = PBXFileReference; lastKnownFileType = wrapper.framework; name = CoreGraphics.framework; path = System/Library/Frameworks/CoreGraphics.framework; sourceTree = SDKROOT; };
		FD06C66F1BECAD9B009032A5 /* Foundation.framework */ = {isa = PBXFileReference; lastKnownFileType = wrapper.framework; name = Foundation.framework; path = System/Library/Frameworks/Foundation.framework; sourceTree = SDKROOT; };
		FD06C6711BECADA1009032A5 /* QuartzCore.framework */ = {isa = PBXFileReference; lastKnownFileType = wrapper.framework; name = QuartzCore.framework; path = System/Library/Frameworks/QuartzCore.framework; sourceTree = SDKROOT; };
		FD06C6731BECADAD009032A5 /* UIKit.framework */ = {isa = PBXFileReference; lastKnownFileType = wrapper.framework; name = UIKit.framework; path = System/Library/Frameworks/UIKit.framework; sourceTree = SDKROOT; };
		FD1000E91C5B466F00B2DB0A /* EarlGrey.framework */ = {isa = PBXFileReference; explicitFileType = wrapper.framework; includeInIndex = 0; path = EarlGrey.framework; sourceTree = BUILT_PRODUCTS_DIR; };
		FD1001011C5B46C100B2DB0A /* GREYAction.h */ = {isa = PBXFileReference; fileEncoding = 4; lastKnownFileType = sourcecode.c.h; path = GREYAction.h; sourceTree = "<group>"; };
		FD1001021C5B46C100B2DB0A /* GREYActionBlock.h */ = {isa = PBXFileReference; fileEncoding = 4; lastKnownFileType = sourcecode.c.h; path = GREYActionBlock.h; sourceTree = "<group>"; };
		FD1001031C5B46C100B2DB0A /* GREYActionBlock.m */ = {isa = PBXFileReference; fileEncoding = 4; lastKnownFileType = sourcecode.c.objc; path = GREYActionBlock.m; sourceTree = "<group>"; };
		FD1001041C5B46C100B2DB0A /* GREYActions.h */ = {isa = PBXFileReference; fileEncoding = 4; lastKnownFileType = sourcecode.c.h; path = GREYActions.h; sourceTree = "<group>"; };
		FD1001051C5B46C100B2DB0A /* GREYActions.m */ = {isa = PBXFileReference; fileEncoding = 4; lastKnownFileType = sourcecode.c.objc; path = GREYActions.m; sourceTree = "<group>"; };
		FD1001061C5B46C100B2DB0A /* GREYChangeStepperAction.h */ = {isa = PBXFileReference; fileEncoding = 4; lastKnownFileType = sourcecode.c.h; path = GREYChangeStepperAction.h; sourceTree = "<group>"; };
		FD1001071C5B46C100B2DB0A /* GREYChangeStepperAction.m */ = {isa = PBXFileReference; fileEncoding = 4; lastKnownFileType = sourcecode.c.objc; path = GREYChangeStepperAction.m; sourceTree = "<group>"; };
		FD1001081C5B46C100B2DB0A /* GREYPathGestureUtils.h */ = {isa = PBXFileReference; fileEncoding = 4; lastKnownFileType = sourcecode.c.h; path = GREYPathGestureUtils.h; sourceTree = "<group>"; };
		FD1001091C5B46C100B2DB0A /* GREYPathGestureUtils.m */ = {isa = PBXFileReference; fileEncoding = 4; lastKnownFileType = sourcecode.c.objc; path = GREYPathGestureUtils.m; sourceTree = "<group>"; };
		FD10010A1C5B46C100B2DB0A /* GREYPickerAction.h */ = {isa = PBXFileReference; fileEncoding = 4; lastKnownFileType = sourcecode.c.h; path = GREYPickerAction.h; sourceTree = "<group>"; };
		FD10010B1C5B46C100B2DB0A /* GREYPickerAction.m */ = {isa = PBXFileReference; fileEncoding = 4; lastKnownFileType = sourcecode.c.objc; path = GREYPickerAction.m; sourceTree = "<group>"; };
		FD10010C1C5B46C100B2DB0A /* GREYScrollAction.h */ = {isa = PBXFileReference; fileEncoding = 4; lastKnownFileType = sourcecode.c.h; path = GREYScrollAction.h; sourceTree = "<group>"; };
		FD10010D1C5B46C100B2DB0A /* GREYScrollAction.m */ = {isa = PBXFileReference; fileEncoding = 4; lastKnownFileType = sourcecode.c.objc; path = GREYScrollAction.m; sourceTree = "<group>"; };
		FD10010E1C5B46C100B2DB0A /* GREYScrollActionError.h */ = {isa = PBXFileReference; fileEncoding = 4; lastKnownFileType = sourcecode.c.h; path = GREYScrollActionError.h; sourceTree = "<group>"; };
		FD10010F1C5B46C100B2DB0A /* GREYScrollActionError.m */ = {isa = PBXFileReference; fileEncoding = 4; lastKnownFileType = sourcecode.c.objc; path = GREYScrollActionError.m; sourceTree = "<group>"; };
		FD1001101C5B46C100B2DB0A /* GREYScrollToContentEdgeAction.h */ = {isa = PBXFileReference; fileEncoding = 4; lastKnownFileType = sourcecode.c.h; path = GREYScrollToContentEdgeAction.h; sourceTree = "<group>"; };
		FD1001111C5B46C100B2DB0A /* GREYScrollToContentEdgeAction.m */ = {isa = PBXFileReference; fileEncoding = 4; lastKnownFileType = sourcecode.c.objc; path = GREYScrollToContentEdgeAction.m; sourceTree = "<group>"; };
		FD1001141C5B46C100B2DB0A /* GREYSlideAction.h */ = {isa = PBXFileReference; fileEncoding = 4; lastKnownFileType = sourcecode.c.h; path = GREYSlideAction.h; sourceTree = "<group>"; };
		FD1001151C5B46C100B2DB0A /* GREYSlideAction.m */ = {isa = PBXFileReference; fileEncoding = 4; lastKnownFileType = sourcecode.c.objc; path = GREYSlideAction.m; sourceTree = "<group>"; };
		FD1001161C5B46C100B2DB0A /* GREYSwipeAction.h */ = {isa = PBXFileReference; fileEncoding = 4; lastKnownFileType = sourcecode.c.h; path = GREYSwipeAction.h; sourceTree = "<group>"; };
		FD1001171C5B46C100B2DB0A /* GREYSwipeAction.m */ = {isa = PBXFileReference; fileEncoding = 4; lastKnownFileType = sourcecode.c.objc; path = GREYSwipeAction.m; sourceTree = "<group>"; };
		FD1001181C5B46C100B2DB0A /* GREYTapAction.h */ = {isa = PBXFileReference; fileEncoding = 4; lastKnownFileType = sourcecode.c.h; path = GREYTapAction.h; sourceTree = "<group>"; };
		FD1001191C5B46C100B2DB0A /* GREYTapAction.m */ = {isa = PBXFileReference; fileEncoding = 4; lastKnownFileType = sourcecode.c.objc; path = GREYTapAction.m; sourceTree = "<group>"; };
		FD10011A1C5B46C100B2DB0A /* GREYTapper.h */ = {isa = PBXFileReference; fileEncoding = 4; lastKnownFileType = sourcecode.c.h; path = GREYTapper.h; sourceTree = "<group>"; };
		FD10011B1C5B46C100B2DB0A /* GREYTapper.m */ = {isa = PBXFileReference; fileEncoding = 4; lastKnownFileType = sourcecode.c.objc; path = GREYTapper.m; sourceTree = "<group>"; };
		FD10011D1C5B46C100B2DB0A /* __NSCFLocalDataTask_GREYAdditions.h */ = {isa = PBXFileReference; fileEncoding = 4; lastKnownFileType = sourcecode.c.h; path = __NSCFLocalDataTask_GREYAdditions.h; sourceTree = "<group>"; };
		FD10011E1C5B46C100B2DB0A /* __NSCFLocalDataTask_GREYAdditions.m */ = {isa = PBXFileReference; fileEncoding = 4; lastKnownFileType = sourcecode.c.objc; path = __NSCFLocalDataTask_GREYAdditions.m; sourceTree = "<group>"; };
		FD1001211C5B46C100B2DB0A /* _UIModalItemsPresentingViewController_GREYAdditions.h */ = {isa = PBXFileReference; fileEncoding = 4; lastKnownFileType = sourcecode.c.h; path = _UIModalItemsPresentingViewController_GREYAdditions.h; sourceTree = "<group>"; };
		FD1001221C5B46C100B2DB0A /* _UIModalItemsPresentingViewController_GREYAdditions.m */ = {isa = PBXFileReference; fileEncoding = 4; lastKnownFileType = sourcecode.c.objc; path = _UIModalItemsPresentingViewController_GREYAdditions.m; sourceTree = "<group>"; };
		FD1001231C5B46C100B2DB0A /* CAAnimation+GREYAdditions.h */ = {isa = PBXFileReference; fileEncoding = 4; lastKnownFileType = sourcecode.c.h; path = "CAAnimation+GREYAdditions.h"; sourceTree = "<group>"; };
		FD1001241C5B46C100B2DB0A /* CAAnimation+GREYAdditions.m */ = {isa = PBXFileReference; fileEncoding = 4; lastKnownFileType = sourcecode.c.objc; path = "CAAnimation+GREYAdditions.m"; sourceTree = "<group>"; };
		FD1001251C5B46C100B2DB0A /* CALayer+GREYAdditions.h */ = {isa = PBXFileReference; fileEncoding = 4; lastKnownFileType = sourcecode.c.h; path = "CALayer+GREYAdditions.h"; sourceTree = "<group>"; };
		FD1001261C5B46C100B2DB0A /* CALayer+GREYAdditions.m */ = {isa = PBXFileReference; fileEncoding = 4; lastKnownFileType = sourcecode.c.objc; path = "CALayer+GREYAdditions.m"; sourceTree = "<group>"; };
		FD1001271C5B46C100B2DB0A /* CGGeometry+GREYAdditions.h */ = {isa = PBXFileReference; fileEncoding = 4; lastKnownFileType = sourcecode.c.h; path = "CGGeometry+GREYAdditions.h"; sourceTree = "<group>"; };
		FD1001281C5B46C100B2DB0A /* CGGeometry+GREYAdditions.m */ = {isa = PBXFileReference; fileEncoding = 4; lastKnownFileType = sourcecode.c.objc; path = "CGGeometry+GREYAdditions.m"; sourceTree = "<group>"; };
		FD1001291C5B46C100B2DB0A /* NSError+GREYAdditions.h */ = {isa = PBXFileReference; fileEncoding = 4; lastKnownFileType = sourcecode.c.h; path = "NSError+GREYAdditions.h"; sourceTree = "<group>"; };
		FD10012A1C5B46C100B2DB0A /* NSError+GREYAdditions.m */ = {isa = PBXFileReference; fileEncoding = 4; lastKnownFileType = sourcecode.c.objc; path = "NSError+GREYAdditions.m"; sourceTree = "<group>"; };
		FD10012B1C5B46C100B2DB0A /* NSObject+GREYAdditions.h */ = {isa = PBXFileReference; fileEncoding = 4; lastKnownFileType = sourcecode.c.h; path = "NSObject+GREYAdditions.h"; sourceTree = "<group>"; };
		FD10012C1C5B46C100B2DB0A /* NSObject+GREYAdditions.m */ = {isa = PBXFileReference; fileEncoding = 4; lastKnownFileType = sourcecode.c.objc; path = "NSObject+GREYAdditions.m"; sourceTree = "<group>"; };
		FD10012D1C5B46C100B2DB0A /* NSRunLoop+GREYAdditions.h */ = {isa = PBXFileReference; fileEncoding = 4; lastKnownFileType = sourcecode.c.h; path = "NSRunLoop+GREYAdditions.h"; sourceTree = "<group>"; };
		FD10012E1C5B46C100B2DB0A /* NSRunLoop+GREYAdditions.m */ = {isa = PBXFileReference; fileEncoding = 4; lastKnownFileType = sourcecode.c.objc; path = "NSRunLoop+GREYAdditions.m"; sourceTree = "<group>"; };
		FD10012F1C5B46C100B2DB0A /* NSString+GREYAdditions.h */ = {isa = PBXFileReference; fileEncoding = 4; lastKnownFileType = sourcecode.c.h; path = "NSString+GREYAdditions.h"; sourceTree = "<group>"; };
		FD1001301C5B46C100B2DB0A /* NSString+GREYAdditions.m */ = {isa = PBXFileReference; fileEncoding = 4; lastKnownFileType = sourcecode.c.objc; path = "NSString+GREYAdditions.m"; sourceTree = "<group>"; };
		FD1001311C5B46C100B2DB0A /* NSTimer+GREYAdditions.h */ = {isa = PBXFileReference; fileEncoding = 4; lastKnownFileType = sourcecode.c.h; path = "NSTimer+GREYAdditions.h"; sourceTree = "<group>"; };
		FD1001321C5B46C100B2DB0A /* NSTimer+GREYAdditions.m */ = {isa = PBXFileReference; fileEncoding = 4; lastKnownFileType = sourcecode.c.objc; path = "NSTimer+GREYAdditions.m"; sourceTree = "<group>"; };
		FD1001331C5B46C100B2DB0A /* NSURL+GREYAdditions.h */ = {isa = PBXFileReference; fileEncoding = 4; lastKnownFileType = sourcecode.c.h; path = "NSURL+GREYAdditions.h"; sourceTree = "<group>"; };
		FD1001341C5B46C100B2DB0A /* NSURL+GREYAdditions.m */ = {isa = PBXFileReference; fileEncoding = 4; lastKnownFileType = sourcecode.c.objc; path = "NSURL+GREYAdditions.m"; sourceTree = "<group>"; };
		FD1001351C5B46C100B2DB0A /* NSURLConnection+GREYAdditions.h */ = {isa = PBXFileReference; fileEncoding = 4; lastKnownFileType = sourcecode.c.h; path = "NSURLConnection+GREYAdditions.h"; sourceTree = "<group>"; };
		FD1001361C5B46C100B2DB0A /* NSURLConnection+GREYAdditions.m */ = {isa = PBXFileReference; fileEncoding = 4; lastKnownFileType = sourcecode.c.objc; path = "NSURLConnection+GREYAdditions.m"; sourceTree = "<group>"; };
		FD1001371C5B46C100B2DB0A /* UIAnimation+GREYAdditions.h */ = {isa = PBXFileReference; fileEncoding = 4; lastKnownFileType = sourcecode.c.h; path = "UIAnimation+GREYAdditions.h"; sourceTree = "<group>"; };
		FD1001381C5B46C100B2DB0A /* UIAnimation+GREYAdditions.m */ = {isa = PBXFileReference; fileEncoding = 4; lastKnownFileType = sourcecode.c.objc; path = "UIAnimation+GREYAdditions.m"; sourceTree = "<group>"; };
		FD1001391C5B46C100B2DB0A /* UIApplication+GREYAdditions.h */ = {isa = PBXFileReference; fileEncoding = 4; lastKnownFileType = sourcecode.c.h; path = "UIApplication+GREYAdditions.h"; sourceTree = "<group>"; };
		FD10013A1C5B46C100B2DB0A /* UIApplication+GREYAdditions.m */ = {isa = PBXFileReference; fileEncoding = 4; lastKnownFileType = sourcecode.c.objc; path = "UIApplication+GREYAdditions.m"; sourceTree = "<group>"; };
		FD10013B1C5B46C100B2DB0A /* UIScrollView+GREYAdditions.h */ = {isa = PBXFileReference; fileEncoding = 4; lastKnownFileType = sourcecode.c.h; path = "UIScrollView+GREYAdditions.h"; sourceTree = "<group>"; };
		FD10013C1C5B46C100B2DB0A /* UIScrollView+GREYAdditions.m */ = {isa = PBXFileReference; fileEncoding = 4; lastKnownFileType = sourcecode.c.objc; path = "UIScrollView+GREYAdditions.m"; sourceTree = "<group>"; };
		FD10013D1C5B46C100B2DB0A /* UISwitch+GREYAdditions.h */ = {isa = PBXFileReference; fileEncoding = 4; lastKnownFileType = sourcecode.c.h; path = "UISwitch+GREYAdditions.h"; sourceTree = "<group>"; };
		FD10013E1C5B46C100B2DB0A /* UISwitch+GREYAdditions.m */ = {isa = PBXFileReference; fileEncoding = 4; lastKnownFileType = sourcecode.c.objc; path = "UISwitch+GREYAdditions.m"; sourceTree = "<group>"; };
		FD10013F1C5B46C100B2DB0A /* UITouch+GREYAdditions.h */ = {isa = PBXFileReference; fileEncoding = 4; lastKnownFileType = sourcecode.c.h; path = "UITouch+GREYAdditions.h"; sourceTree = "<group>"; };
		FD1001401C5B46C100B2DB0A /* UITouch+GREYAdditions.m */ = {isa = PBXFileReference; fileEncoding = 4; lastKnownFileType = sourcecode.c.objc; path = "UITouch+GREYAdditions.m"; sourceTree = "<group>"; };
		FD1001411C5B46C100B2DB0A /* UIView+GREYAdditions.h */ = {isa = PBXFileReference; fileEncoding = 4; lastKnownFileType = sourcecode.c.h; path = "UIView+GREYAdditions.h"; sourceTree = "<group>"; };
		FD1001421C5B46C100B2DB0A /* UIView+GREYAdditions.m */ = {isa = PBXFileReference; fileEncoding = 4; lastKnownFileType = sourcecode.c.objc; path = "UIView+GREYAdditions.m"; sourceTree = "<group>"; };
		FD1001431C5B46C100B2DB0A /* UIViewController+GREYAdditions.h */ = {isa = PBXFileReference; fileEncoding = 4; lastKnownFileType = sourcecode.c.h; path = "UIViewController+GREYAdditions.h"; sourceTree = "<group>"; };
		FD1001441C5B46C100B2DB0A /* UIViewController+GREYAdditions.m */ = {isa = PBXFileReference; fileEncoding = 4; lastKnownFileType = sourcecode.c.objc; path = "UIViewController+GREYAdditions.m"; sourceTree = "<group>"; };
		FD1001451C5B46C100B2DB0A /* UIWebView+GREYAdditions.h */ = {isa = PBXFileReference; fileEncoding = 4; lastKnownFileType = sourcecode.c.h; path = "UIWebView+GREYAdditions.h"; sourceTree = "<group>"; };
		FD1001461C5B46C100B2DB0A /* UIWebView+GREYAdditions.m */ = {isa = PBXFileReference; fileEncoding = 4; lastKnownFileType = sourcecode.c.objc; path = "UIWebView+GREYAdditions.m"; sourceTree = "<group>"; };
		FD1001471C5B46C100B2DB0A /* UIWindow+GREYAdditions.h */ = {isa = PBXFileReference; fileEncoding = 4; lastKnownFileType = sourcecode.c.h; path = "UIWindow+GREYAdditions.h"; sourceTree = "<group>"; };
		FD1001481C5B46C100B2DB0A /* UIWindow+GREYAdditions.m */ = {isa = PBXFileReference; fileEncoding = 4; lastKnownFileType = sourcecode.c.objc; path = "UIWindow+GREYAdditions.m"; sourceTree = "<group>"; };
		FD1001491C5B46C100B2DB0A /* XCTestCase+GREYAdditions.h */ = {isa = PBXFileReference; fileEncoding = 4; lastKnownFileType = sourcecode.c.h; path = "XCTestCase+GREYAdditions.h"; sourceTree = "<group>"; };
		FD10014A1C5B46C100B2DB0A /* XCTestCase+GREYAdditions.m */ = {isa = PBXFileReference; fileEncoding = 4; lastKnownFileType = sourcecode.c.objc; path = "XCTestCase+GREYAdditions.m"; sourceTree = "<group>"; };
		FD10014C1C5B46C200B2DB0A /* GREYIdlingResource.h */ = {isa = PBXFileReference; fileEncoding = 4; lastKnownFileType = sourcecode.c.h; path = GREYIdlingResource.h; sourceTree = "<group>"; };
		FD10014E1C5B46C200B2DB0A /* GREYAssertion.h */ = {isa = PBXFileReference; fileEncoding = 4; lastKnownFileType = sourcecode.c.h; path = GREYAssertion.h; sourceTree = "<group>"; };
		FD10014F1C5B46C200B2DB0A /* GREYAssertionBlock.h */ = {isa = PBXFileReference; fileEncoding = 4; lastKnownFileType = sourcecode.c.h; path = GREYAssertionBlock.h; sourceTree = "<group>"; };
		FD1001501C5B46C200B2DB0A /* GREYAssertionBlock.m */ = {isa = PBXFileReference; fileEncoding = 4; lastKnownFileType = sourcecode.c.objc; path = GREYAssertionBlock.m; sourceTree = "<group>"; };
		FD1001511C5B46C200B2DB0A /* GREYAssertionDefines.h */ = {isa = PBXFileReference; fileEncoding = 4; lastKnownFileType = sourcecode.c.h; path = GREYAssertionDefines.h; sourceTree = "<group>"; };
		FD1001521C5B46C200B2DB0A /* GREYAssertions.h */ = {isa = PBXFileReference; fileEncoding = 4; lastKnownFileType = sourcecode.c.h; path = GREYAssertions.h; sourceTree = "<group>"; };
		FD1001531C5B46C200B2DB0A /* GREYAssertions.m */ = {isa = PBXFileReference; fileEncoding = 4; lastKnownFileType = sourcecode.c.objc; path = GREYAssertions.m; sourceTree = "<group>"; };
		FD1001561C5B46C200B2DB0A /* GREYAnalytics.h */ = {isa = PBXFileReference; fileEncoding = 4; lastKnownFileType = sourcecode.c.h; path = GREYAnalytics.h; sourceTree = "<group>"; };
		FD1001571C5B46C200B2DB0A /* GREYAnalytics.m */ = {isa = PBXFileReference; fileEncoding = 4; lastKnownFileType = sourcecode.c.objc; path = GREYAnalytics.m; sourceTree = "<group>"; };
		FD1001581C5B46C200B2DB0A /* GREYConfiguration.h */ = {isa = PBXFileReference; fileEncoding = 4; lastKnownFileType = sourcecode.c.h; path = GREYConfiguration.h; sourceTree = "<group>"; };
		FD1001591C5B46C200B2DB0A /* GREYConfiguration.m */ = {isa = PBXFileReference; fileEncoding = 4; lastKnownFileType = sourcecode.c.objc; path = GREYConfiguration.m; sourceTree = "<group>"; };
		FD10015A1C5B46C200B2DB0A /* GREYConstants.h */ = {isa = PBXFileReference; fileEncoding = 4; lastKnownFileType = sourcecode.c.h; path = GREYConstants.h; sourceTree = "<group>"; };
		FD10015B1C5B46C200B2DB0A /* GREYConstants.m */ = {isa = PBXFileReference; fileEncoding = 4; lastKnownFileType = sourcecode.c.objc; path = GREYConstants.m; sourceTree = "<group>"; };
		FD10015C1C5B46C200B2DB0A /* GREYDefines.h */ = {isa = PBXFileReference; fileEncoding = 4; lastKnownFileType = sourcecode.c.h; path = GREYDefines.h; sourceTree = "<group>"; };
		FD10015D1C5B46C200B2DB0A /* GREYElementHierarchy.h */ = {isa = PBXFileReference; fileEncoding = 4; lastKnownFileType = sourcecode.c.h; path = GREYElementHierarchy.h; sourceTree = "<group>"; };
		FD10015E1C5B46C200B2DB0A /* GREYElementHierarchy.m */ = {isa = PBXFileReference; fileEncoding = 4; lastKnownFileType = sourcecode.c.objc; path = GREYElementHierarchy.m; sourceTree = "<group>"; };
		FD10015F1C5B46C200B2DB0A /* GREYExposed.h */ = {isa = PBXFileReference; fileEncoding = 4; lastKnownFileType = sourcecode.c.h; path = GREYExposed.h; sourceTree = "<group>"; };
		FD1001611C5B46C200B2DB0A /* GREYScreenshotUtil.h */ = {isa = PBXFileReference; fileEncoding = 4; lastKnownFileType = sourcecode.c.h; path = GREYScreenshotUtil.h; sourceTree = "<group>"; };
		FD1001621C5B46C200B2DB0A /* GREYScreenshotUtil.m */ = {isa = PBXFileReference; fileEncoding = 4; lastKnownFileType = sourcecode.c.objc; path = GREYScreenshotUtil.m; sourceTree = "<group>"; };
		FD1001631C5B46C200B2DB0A /* GREYSwizzler.h */ = {isa = PBXFileReference; fileEncoding = 4; lastKnownFileType = sourcecode.c.h; path = GREYSwizzler.h; sourceTree = "<group>"; };
		FD1001641C5B46C200B2DB0A /* GREYSwizzler.m */ = {isa = PBXFileReference; fileEncoding = 4; lastKnownFileType = sourcecode.c.objc; path = GREYSwizzler.m; sourceTree = "<group>"; };
		FD1001651C5B46C200B2DB0A /* GREYVisibilityChecker.h */ = {isa = PBXFileReference; fileEncoding = 4; lastKnownFileType = sourcecode.c.h; path = GREYVisibilityChecker.h; sourceTree = "<group>"; };
		FD1001661C5B46C200B2DB0A /* GREYVisibilityChecker.m */ = {isa = PBXFileReference; fileEncoding = 4; lastKnownFileType = sourcecode.c.objc; path = GREYVisibilityChecker.m; sourceTree = "<group>"; };
		FD1001681C5B46C200B2DB0A /* GREYElementFinder.h */ = {isa = PBXFileReference; fileEncoding = 4; lastKnownFileType = sourcecode.c.h; path = GREYElementFinder.h; sourceTree = "<group>"; };
		FD1001691C5B46C200B2DB0A /* GREYElementFinder.m */ = {isa = PBXFileReference; fileEncoding = 4; lastKnownFileType = sourcecode.c.objc; path = GREYElementFinder.m; sourceTree = "<group>"; };
		FD10016A1C5B46C200B2DB0A /* GREYElementInteraction.h */ = {isa = PBXFileReference; fileEncoding = 4; lastKnownFileType = sourcecode.c.h; path = GREYElementInteraction.h; sourceTree = "<group>"; };
		FD10016B1C5B46C200B2DB0A /* GREYElementInteraction.m */ = {isa = PBXFileReference; fileEncoding = 4; lastKnownFileType = sourcecode.c.objc; path = GREYElementInteraction.m; sourceTree = "<group>"; };
		FD10016C1C5B46C200B2DB0A /* GREYInteraction.h */ = {isa = PBXFileReference; fileEncoding = 4; lastKnownFileType = sourcecode.c.h; path = GREYInteraction.h; sourceTree = "<group>"; };
		FD10016D1C5B46C200B2DB0A /* GREYInteractionDataSource.h */ = {isa = PBXFileReference; fileEncoding = 4; lastKnownFileType = sourcecode.c.h; path = GREYInteractionDataSource.h; sourceTree = "<group>"; };
		FD10016E1C5B46C200B2DB0A /* GREYKeyboard.h */ = {isa = PBXFileReference; fileEncoding = 4; lastKnownFileType = sourcecode.c.h; path = GREYKeyboard.h; sourceTree = "<group>"; };
		FD10016F1C5B46C200B2DB0A /* GREYKeyboard.m */ = {isa = PBXFileReference; fileEncoding = 4; lastKnownFileType = sourcecode.c.objc; path = GREYKeyboard.m; sourceTree = "<group>"; };
		FD1001711C5B46C200B2DB0A /* GREYCAAnimationDelegate.h */ = {isa = PBXFileReference; fileEncoding = 4; lastKnownFileType = sourcecode.c.h; path = GREYCAAnimationDelegate.h; sourceTree = "<group>"; };
		FD1001721C5B46C200B2DB0A /* GREYCAAnimationDelegate.m */ = {isa = PBXFileReference; fileEncoding = 4; lastKnownFileType = sourcecode.c.objc; path = GREYCAAnimationDelegate.m; sourceTree = "<group>"; };
		FD1001731C5B46C200B2DB0A /* GREYNSURLConnectionDelegate.h */ = {isa = PBXFileReference; fileEncoding = 4; lastKnownFileType = sourcecode.c.h; path = GREYNSURLConnectionDelegate.h; sourceTree = "<group>"; };
		FD1001741C5B46C200B2DB0A /* GREYNSURLConnectionDelegate.m */ = {isa = PBXFileReference; fileEncoding = 4; lastKnownFileType = sourcecode.c.objc; path = GREYNSURLConnectionDelegate.m; sourceTree = "<group>"; };
		FD1001751C5B46C200B2DB0A /* GREYSurrogateDelegate.h */ = {isa = PBXFileReference; fileEncoding = 4; lastKnownFileType = sourcecode.c.h; path = GREYSurrogateDelegate.h; sourceTree = "<group>"; };
		FD1001761C5B46C200B2DB0A /* GREYSurrogateDelegate.m */ = {isa = PBXFileReference; fileEncoding = 4; lastKnownFileType = sourcecode.c.objc; path = GREYSurrogateDelegate.m; sourceTree = "<group>"; };
		FD1001771C5B46C200B2DB0A /* GREYUIWebViewDelegate.h */ = {isa = PBXFileReference; fileEncoding = 4; lastKnownFileType = sourcecode.c.h; path = GREYUIWebViewDelegate.h; sourceTree = "<group>"; };
		FD1001781C5B46C200B2DB0A /* GREYUIWebViewDelegate.m */ = {isa = PBXFileReference; fileEncoding = 4; lastKnownFileType = sourcecode.c.objc; path = GREYUIWebViewDelegate.m; sourceTree = "<group>"; };
		FD1001791C5B46C200B2DB0A /* EarlGrey.h */ = {isa = PBXFileReference; fileEncoding = 4; lastKnownFileType = sourcecode.c.h; name = EarlGrey.h; path = EarlGrey/EarlGrey.h; sourceTree = SOURCE_ROOT; };
		FD10017A1C5B46C200B2DB0A /* EarlGrey.m */ = {isa = PBXFileReference; fileEncoding = 4; lastKnownFileType = sourcecode.c.objc; name = EarlGrey.m; path = EarlGrey/EarlGrey.m; sourceTree = SOURCE_ROOT; };
		FD10017E1C5B46C200B2DB0A /* GREYSyntheticEvents.h */ = {isa = PBXFileReference; fileEncoding = 4; lastKnownFileType = sourcecode.c.h; path = GREYSyntheticEvents.h; sourceTree = "<group>"; };
		FD10017F1C5B46C200B2DB0A /* GREYSyntheticEvents.m */ = {isa = PBXFileReference; fileEncoding = 4; lastKnownFileType = sourcecode.c.objc; path = GREYSyntheticEvents.m; sourceTree = "<group>"; };
		FD1001811C5B46C200B2DB0A /* GREYDefaultFailureHandler.h */ = {isa = PBXFileReference; fileEncoding = 4; lastKnownFileType = sourcecode.c.h; path = GREYDefaultFailureHandler.h; sourceTree = "<group>"; };
		FD1001821C5B46C200B2DB0A /* GREYDefaultFailureHandler.m */ = {isa = PBXFileReference; fileEncoding = 4; lastKnownFileType = sourcecode.c.objc; path = GREYDefaultFailureHandler.m; sourceTree = "<group>"; };
		FD1001831C5B46C200B2DB0A /* GREYFailureHandler.h */ = {isa = PBXFileReference; fileEncoding = 4; lastKnownFileType = sourcecode.c.h; path = GREYFailureHandler.h; sourceTree = "<group>"; };
		FD1001841C5B46C200B2DB0A /* GREYFrameworkException.h */ = {isa = PBXFileReference; fileEncoding = 4; lastKnownFileType = sourcecode.c.h; path = GREYFrameworkException.h; sourceTree = "<group>"; };
		FD1001851C5B46C200B2DB0A /* GREYFrameworkException.m */ = {isa = PBXFileReference; fileEncoding = 4; lastKnownFileType = sourcecode.c.objc; path = GREYFrameworkException.m; sourceTree = "<group>"; };
		FD1001871C5B46C200B2DB0A /* GREYAllOf.h */ = {isa = PBXFileReference; fileEncoding = 4; lastKnownFileType = sourcecode.c.h; path = GREYAllOf.h; sourceTree = "<group>"; };
		FD1001881C5B46C200B2DB0A /* GREYAllOf.m */ = {isa = PBXFileReference; fileEncoding = 4; lastKnownFileType = sourcecode.c.objc; path = GREYAllOf.m; sourceTree = "<group>"; };
		FD1001891C5B46C200B2DB0A /* GREYAnyOf.h */ = {isa = PBXFileReference; fileEncoding = 4; lastKnownFileType = sourcecode.c.h; path = GREYAnyOf.h; sourceTree = "<group>"; };
		FD10018A1C5B46C200B2DB0A /* GREYAnyOf.m */ = {isa = PBXFileReference; fileEncoding = 4; lastKnownFileType = sourcecode.c.objc; path = GREYAnyOf.m; sourceTree = "<group>"; };
		FD10018B1C5B46C200B2DB0A /* GREYBaseMatcher.h */ = {isa = PBXFileReference; fileEncoding = 4; lastKnownFileType = sourcecode.c.h; path = GREYBaseMatcher.h; sourceTree = "<group>"; };
		FD10018C1C5B46C200B2DB0A /* GREYBaseMatcher.m */ = {isa = PBXFileReference; fileEncoding = 4; lastKnownFileType = sourcecode.c.objc; path = GREYBaseMatcher.m; sourceTree = "<group>"; };
		FD10018D1C5B46C200B2DB0A /* GREYElementMatcherBlock.h */ = {isa = PBXFileReference; fileEncoding = 4; lastKnownFileType = sourcecode.c.h; path = GREYElementMatcherBlock.h; sourceTree = "<group>"; };
		FD10018E1C5B46C200B2DB0A /* GREYElementMatcherBlock.m */ = {isa = PBXFileReference; fileEncoding = 4; lastKnownFileType = sourcecode.c.objc; path = GREYElementMatcherBlock.m; sourceTree = "<group>"; };
		FD10018F1C5B46C200B2DB0A /* GREYLayoutConstraint.h */ = {isa = PBXFileReference; fileEncoding = 4; lastKnownFileType = sourcecode.c.h; path = GREYLayoutConstraint.h; sourceTree = "<group>"; };
		FD1001901C5B46C200B2DB0A /* GREYLayoutConstraint.m */ = {isa = PBXFileReference; fileEncoding = 4; lastKnownFileType = sourcecode.c.objc; path = GREYLayoutConstraint.m; sourceTree = "<group>"; };
		FD1001911C5B46C200B2DB0A /* GREYMatchers.h */ = {isa = PBXFileReference; fileEncoding = 4; lastKnownFileType = sourcecode.c.h; path = GREYMatchers.h; sourceTree = "<group>"; };
		FD1001921C5B46C200B2DB0A /* GREYMatchers.m */ = {isa = PBXFileReference; fileEncoding = 4; lastKnownFileType = sourcecode.c.objc; path = GREYMatchers.m; sourceTree = "<group>"; };
		FD1001941C5B46C200B2DB0A /* GREYDataEnumerator.h */ = {isa = PBXFileReference; fileEncoding = 4; lastKnownFileType = sourcecode.c.h; path = GREYDataEnumerator.h; sourceTree = "<group>"; };
		FD1001951C5B46C200B2DB0A /* GREYDataEnumerator.m */ = {isa = PBXFileReference; fileEncoding = 4; lastKnownFileType = sourcecode.c.objc; path = GREYDataEnumerator.m; sourceTree = "<group>"; };
		FD1001961C5B46C200B2DB0A /* GREYElementProvider.h */ = {isa = PBXFileReference; fileEncoding = 4; lastKnownFileType = sourcecode.c.h; path = GREYElementProvider.h; sourceTree = "<group>"; };
		FD1001971C5B46C200B2DB0A /* GREYElementProvider.m */ = {isa = PBXFileReference; fileEncoding = 4; lastKnownFileType = sourcecode.c.objc; path = GREYElementProvider.m; sourceTree = "<group>"; };
		FD1001981C5B46C200B2DB0A /* GREYProvider.h */ = {isa = PBXFileReference; fileEncoding = 4; lastKnownFileType = sourcecode.c.h; path = GREYProvider.h; sourceTree = "<group>"; };
		FD1001991C5B46C200B2DB0A /* GREYUIWindowProvider.h */ = {isa = PBXFileReference; fileEncoding = 4; lastKnownFileType = sourcecode.c.h; path = GREYUIWindowProvider.h; sourceTree = "<group>"; };
		FD10019A1C5B46C200B2DB0A /* GREYUIWindowProvider.m */ = {isa = PBXFileReference; fileEncoding = 4; lastKnownFileType = sourcecode.c.objc; path = GREYUIWindowProvider.m; sourceTree = "<group>"; };
		FD10019C1C5B46C200B2DB0A /* GREYAppStateTracker.h */ = {isa = PBXFileReference; fileEncoding = 4; lastKnownFileType = sourcecode.c.h; path = GREYAppStateTracker.h; sourceTree = "<group>"; };
		FD10019D1C5B46C200B2DB0A /* GREYAppStateTracker.m */ = {isa = PBXFileReference; fileEncoding = 4; lastKnownFileType = sourcecode.c.objc; path = GREYAppStateTracker.m; sourceTree = "<group>"; };
		FD1001A01C5B46C200B2DB0A /* GREYCondition.h */ = {isa = PBXFileReference; fileEncoding = 4; lastKnownFileType = sourcecode.c.h; path = GREYCondition.h; sourceTree = "<group>"; };
		FD1001A11C5B46C200B2DB0A /* GREYCondition.m */ = {isa = PBXFileReference; fileEncoding = 4; lastKnownFileType = sourcecode.c.objc; path = GREYCondition.m; sourceTree = "<group>"; };
		FD1001A21C5B46C200B2DB0A /* GREYDispatchQueueIdlingResource.h */ = {isa = PBXFileReference; fileEncoding = 4; lastKnownFileType = sourcecode.c.h; path = GREYDispatchQueueIdlingResource.h; sourceTree = "<group>"; };
		FD1001A31C5B46C200B2DB0A /* GREYDispatchQueueIdlingResource.m */ = {isa = PBXFileReference; fileEncoding = 4; lastKnownFileType = sourcecode.c.objc; path = GREYDispatchQueueIdlingResource.m; sourceTree = "<group>"; };
		FD1001A41C5B46C200B2DB0A /* GREYNSTimerIdlingResource.h */ = {isa = PBXFileReference; fileEncoding = 4; lastKnownFileType = sourcecode.c.h; path = GREYNSTimerIdlingResource.h; sourceTree = "<group>"; };
		FD1001A51C5B46C200B2DB0A /* GREYNSTimerIdlingResource.m */ = {isa = PBXFileReference; fileEncoding = 4; lastKnownFileType = sourcecode.c.objc; path = GREYNSTimerIdlingResource.m; sourceTree = "<group>"; };
		FD1001A61C5B46C200B2DB0A /* GREYOperationQueueIdlingResource.h */ = {isa = PBXFileReference; fileEncoding = 4; lastKnownFileType = sourcecode.c.h; path = GREYOperationQueueIdlingResource.h; sourceTree = "<group>"; };
		FD1001A71C5B46C200B2DB0A /* GREYOperationQueueIdlingResource.m */ = {isa = PBXFileReference; fileEncoding = 4; lastKnownFileType = sourcecode.c.objc; path = GREYOperationQueueIdlingResource.m; sourceTree = "<group>"; };
		FD1001A81C5B46C200B2DB0A /* GREYSyncAPI.h */ = {isa = PBXFileReference; fileEncoding = 4; lastKnownFileType = sourcecode.c.h; path = GREYSyncAPI.h; sourceTree = "<group>"; };
		FD1001A91C5B46C200B2DB0A /* GREYSyncAPI.m */ = {isa = PBXFileReference; fileEncoding = 4; lastKnownFileType = sourcecode.c.objc; path = GREYSyncAPI.m; sourceTree = "<group>"; };
		FD1001AA1C5B46C200B2DB0A /* GREYTimedIdlingResource.h */ = {isa = PBXFileReference; fileEncoding = 4; lastKnownFileType = sourcecode.c.h; path = GREYTimedIdlingResource.h; sourceTree = "<group>"; };
		FD1001AB1C5B46C200B2DB0A /* GREYTimedIdlingResource.m */ = {isa = PBXFileReference; fileEncoding = 4; lastKnownFileType = sourcecode.c.objc; path = GREYTimedIdlingResource.m; sourceTree = "<group>"; };
		FD1001AC1C5B46C200B2DB0A /* GREYUIThreadExecutor.h */ = {isa = PBXFileReference; fileEncoding = 4; lastKnownFileType = sourcecode.c.h; path = GREYUIThreadExecutor.h; sourceTree = "<group>"; };
		FD1001AD1C5B46C200B2DB0A /* GREYUIThreadExecutor.m */ = {isa = PBXFileReference; fileEncoding = 4; lastKnownFileType = sourcecode.c.objc; path = GREYUIThreadExecutor.m; sourceTree = "<group>"; };
		FD1001AE1C5B46C200B2DB0A /* GREYUIWebViewIdlingResource.h */ = {isa = PBXFileReference; fileEncoding = 4; lastKnownFileType = sourcecode.c.h; path = GREYUIWebViewIdlingResource.h; sourceTree = "<group>"; };
		FD1001AF1C5B46C200B2DB0A /* GREYUIWebViewIdlingResource.m */ = {isa = PBXFileReference; fileEncoding = 4; lastKnownFileType = sourcecode.c.objc; path = GREYUIWebViewIdlingResource.m; sourceTree = "<group>"; };
		FD1002591C5B472C00B2DB0A /* IOKit.framework */ = {isa = PBXFileReference; lastKnownFileType = wrapper.framework; name = IOKit.framework; path = ../../../../../../../System/Library/Frameworks/IOKit.framework; sourceTree = "<group>"; };
		FD1948221DA231ED00B9BA2D /* GREYStopwatch.h */ = {isa = PBXFileReference; fileEncoding = 4; lastKnownFileType = sourcecode.c.h; path = GREYStopwatch.h; sourceTree = "<group>"; };
		FD1948231DA231ED00B9BA2D /* GREYStopwatch.m */ = {isa = PBXFileReference; fileEncoding = 4; lastKnownFileType = sourcecode.c.objc; path = GREYStopwatch.m; sourceTree = "<group>"; };
		FD242E701D14B73E00046221 /* GREYTestHelper.h */ = {isa = PBXFileReference; fileEncoding = 4; lastKnownFileType = sourcecode.c.h; path = GREYTestHelper.h; sourceTree = "<group>"; };
		FD242E711D14B73E00046221 /* GREYTestHelper.m */ = {isa = PBXFileReference; fileEncoding = 4; lastKnownFileType = sourcecode.c.objc; path = GREYTestHelper.m; sourceTree = "<group>"; };
		FD61605B1BF2C7D100722593 /* IOKit.framework */ = {isa = PBXFileReference; lastKnownFileType = wrapper.framework; name = IOKit.framework; path = Platforms/iPhoneOS.platform/Developer/SDKs/iPhoneOS.sdk/System/Library/Frameworks/IOKit.framework; sourceTree = DEVELOPER_DIR; };
		FD6160601BF2C97800722593 /* OCHamcrest.framework */ = {isa = PBXFileReference; lastKnownFileType = wrapper.framework; path = OCHamcrest.framework; sourceTree = "<group>"; };
		FD6D0B961C6D49400001EA75 /* GREYBaseAction.h */ = {isa = PBXFileReference; fileEncoding = 4; lastKnownFileType = sourcecode.c.h; path = GREYBaseAction.h; sourceTree = "<group>"; };
		FD6D0B971C6D49400001EA75 /* GREYBaseAction.m */ = {isa = PBXFileReference; fileEncoding = 4; lastKnownFileType = sourcecode.c.objc; path = GREYBaseAction.m; sourceTree = "<group>"; };
		FD6D0B9A1C6D494F0001EA75 /* GREYDescription.h */ = {isa = PBXFileReference; fileEncoding = 4; lastKnownFileType = sourcecode.c.h; path = GREYDescription.h; sourceTree = "<group>"; };
		FD6D0B9B1C6D494F0001EA75 /* GREYHCMatcher.h */ = {isa = PBXFileReference; fileEncoding = 4; lastKnownFileType = sourcecode.c.h; path = GREYHCMatcher.h; sourceTree = "<group>"; };
		FD6D0B9C1C6D494F0001EA75 /* GREYHCMatcher.m */ = {isa = PBXFileReference; fileEncoding = 4; lastKnownFileType = sourcecode.c.objc; path = GREYHCMatcher.m; sourceTree = "<group>"; };
		FD6D0B9D1C6D494F0001EA75 /* GREYMatcher.h */ = {isa = PBXFileReference; fileEncoding = 4; lastKnownFileType = sourcecode.c.h; path = GREYMatcher.h; sourceTree = "<group>"; };
		FD6D0B9E1C6D494F0001EA75 /* GREYNot.h */ = {isa = PBXFileReference; fileEncoding = 4; lastKnownFileType = sourcecode.c.h; path = GREYNot.h; sourceTree = "<group>"; };
		FD6D0B9F1C6D494F0001EA75 /* GREYNot.m */ = {isa = PBXFileReference; fileEncoding = 4; lastKnownFileType = sourcecode.c.objc; path = GREYNot.m; sourceTree = "<group>"; };
		FD6D0BA01C6D494F0001EA75 /* GREYStringDescription.h */ = {isa = PBXFileReference; fileEncoding = 4; lastKnownFileType = sourcecode.c.h; path = GREYStringDescription.h; sourceTree = "<group>"; };
		FD6D0BA11C6D494F0001EA75 /* GREYStringDescription.m */ = {isa = PBXFileReference; fileEncoding = 4; lastKnownFileType = sourcecode.c.objc; path = GREYStringDescription.m; sourceTree = "<group>"; };
		FD720C0E1CFF7E93007A0942 /* GREYRunLoopSpinner.h */ = {isa = PBXFileReference; fileEncoding = 4; lastKnownFileType = sourcecode.c.h; path = GREYRunLoopSpinner.h; sourceTree = "<group>"; };
		FD720C0F1CFF7E93007A0942 /* GREYRunLoopSpinner.m */ = {isa = PBXFileReference; fileEncoding = 4; lastKnownFileType = sourcecode.c.objc; path = GREYRunLoopSpinner.m; sourceTree = "<group>"; };
		FD94FDB31D0F68180021F107 /* GREYAnalyticsDelegate.h */ = {isa = PBXFileReference; fileEncoding = 4; lastKnownFileType = sourcecode.c.h; name = GREYAnalyticsDelegate.h; path = EarlGrey/Common/GREYAnalyticsDelegate.h; sourceTree = SOURCE_ROOT; };
		FD94FDB41D0F68180021F107 /* GREYWeakObjectContainer.h */ = {isa = PBXFileReference; fileEncoding = 4; lastKnownFileType = sourcecode.c.h; name = GREYWeakObjectContainer.h; path = EarlGrey/Common/GREYWeakObjectContainer.h; sourceTree = SOURCE_ROOT; };
		FD94FDB51D0F68180021F107 /* GREYWeakObjectContainer.m */ = {isa = PBXFileReference; fileEncoding = 4; lastKnownFileType = sourcecode.c.objc; name = GREYWeakObjectContainer.m; path = EarlGrey/Common/GREYWeakObjectContainer.m; sourceTree = SOURCE_ROOT; };
		FDB26BA11DA467E900E7B5C0 /* GREYTestCaseInvocation.h */ = {isa = PBXFileReference; fileEncoding = 4; lastKnownFileType = sourcecode.c.h; path = GREYTestCaseInvocation.h; sourceTree = "<group>"; };
		FDB26BA21DA467E900E7B5C0 /* GREYTestCaseInvocation.m */ = {isa = PBXFileReference; fileEncoding = 4; lastKnownFileType = sourcecode.c.objc; path = GREYTestCaseInvocation.m; sourceTree = "<group>"; };
		FDCB29761E2465670001557E /* NSObject+GREYAdditions+Internal.h */ = {isa = PBXFileReference; fileEncoding = 4; lastKnownFileType = sourcecode.c.h; path = "NSObject+GREYAdditions+Internal.h"; sourceTree = "<group>"; };
		FDCB29771E2465670001557E /* NSURLConnection+GREYAdditions+Internal.h */ = {isa = PBXFileReference; fileEncoding = 4; lastKnownFileType = sourcecode.c.h; path = "NSURLConnection+GREYAdditions+Internal.h"; sourceTree = "<group>"; };
		FDCB29781E2465670001557E /* UIWebView+GREYAdditions+Internal.h */ = {isa = PBXFileReference; fileEncoding = 4; lastKnownFileType = sourcecode.c.h; path = "UIWebView+GREYAdditions+Internal.h"; sourceTree = "<group>"; };
		FDCB29791E2465670001557E /* XCTestCase+GREYAdditions+Internal.h */ = {isa = PBXFileReference; fileEncoding = 4; lastKnownFileType = sourcecode.c.h; path = "XCTestCase+GREYAdditions+Internal.h"; sourceTree = "<group>"; };
		FDCB297E1E24656F0001557E /* GREYAssertions+Internal.h */ = {isa = PBXFileReference; fileEncoding = 4; lastKnownFileType = sourcecode.c.h; path = "GREYAssertions+Internal.h"; sourceTree = "<group>"; };
		FDCB29801E24658E0001557E /* GREYScreenshotUtil+Internal.h */ = {isa = PBXFileReference; fileEncoding = 4; lastKnownFileType = sourcecode.c.h; path = "GREYScreenshotUtil+Internal.h"; sourceTree = "<group>"; };
		FDCB29811E24658E0001557E /* GREYVisibilityChecker+Internal.h */ = {isa = PBXFileReference; fileEncoding = 4; lastKnownFileType = sourcecode.c.h; path = "GREYVisibilityChecker+Internal.h"; sourceTree = "<group>"; };
		FDCB29841E2465A20001557E /* GREYElementInteraction+Internal.h */ = {isa = PBXFileReference; fileEncoding = 4; lastKnownFileType = sourcecode.c.h; path = "GREYElementInteraction+Internal.h"; sourceTree = "<group>"; };
		FDCB29861E2465BF0001557E /* GREYAppStateTracker+Internal.h */ = {isa = PBXFileReference; fileEncoding = 4; lastKnownFileType = sourcecode.c.h; path = "GREYAppStateTracker+Internal.h"; sourceTree = "<group>"; };
		FDCB29871E2465BF0001557E /* GREYUIThreadExecutor+Internal.h */ = {isa = PBXFileReference; fileEncoding = 4; lastKnownFileType = sourcecode.c.h; path = "GREYUIThreadExecutor+Internal.h"; sourceTree = "<group>"; };
		FDCB29931E2467F60001557E /* GREYActions+Internal.h */ = {isa = PBXFileReference; fileEncoding = 4; lastKnownFileType = sourcecode.c.h; path = "GREYActions+Internal.h"; sourceTree = "<group>"; };
/* End PBXFileReference section */

/* Begin PBXFrameworksBuildPhase section */
		FD1000E51C5B466F00B2DB0A /* Frameworks */ = {
			isa = PBXFrameworksBuildPhase;
			buildActionMask = 2147483647;
			files = (
				61CBDE801D4CD85200206BF7 /* CoreData.framework in Frameworks */,
				FD10025B1C5B473400B2DB0A /* OCHamcrest.framework in Frameworks */,
				FD10025A1C5B472C00B2DB0A /* IOKit.framework in Frameworks */,
				FD1002581C5B471200B2DB0A /* CoreGraphics.framework in Frameworks */,
				FD1002571C5B470A00B2DB0A /* CoreFoundation.framework in Frameworks */,
				FD1002561C5B470000B2DB0A /* Foundation.framework in Frameworks */,
				FD1002551C5B46FB00B2DB0A /* QuartzCore.framework in Frameworks */,
				FD1002541C5B46F600B2DB0A /* UIKit.framework in Frameworks */,
			);
			runOnlyForDeploymentPostprocessing = 0;
		};
/* End PBXFrameworksBuildPhase section */

/* Begin PBXGroup section */
		FD06C6751BECAE6A009032A5 /* Frameworks */ = {
			isa = PBXGroup;
			children = (
				61CBDE7F1D4CD85200206BF7 /* CoreData.framework */,
				FD1002591C5B472C00B2DB0A /* IOKit.framework */,
				FD6160601BF2C97800722593 /* OCHamcrest.framework */,
				FD61605B1BF2C7D100722593 /* IOKit.framework */,
				FD06C6731BECADAD009032A5 /* UIKit.framework */,
				FD06C6711BECADA1009032A5 /* QuartzCore.framework */,
				FD06C66F1BECAD9B009032A5 /* Foundation.framework */,
				FD06C66B1BECAD8B009032A5 /* CoreFoundation.framework */,
				FD06C66C1BECAD8B009032A5 /* CoreGraphics.framework */,
			);
			name = Frameworks;
			sourceTree = "<group>";
		};
		FD1000EA1C5B466F00B2DB0A /* EarlGrey */ = {
			isa = PBXGroup;
			children = (
				FD1001001C5B46C100B2DB0A /* Action */,
				FD10011C1C5B46C100B2DB0A /* Additions */,
				FD10014B1C5B46C100B2DB0A /* AppSupport */,
				FD10014D1C5B46C200B2DB0A /* Assertion */,
				FD1001541C5B46C200B2DB0A /* Common */,
				FD1001671C5B46C200B2DB0A /* Core */,
				FD1001701C5B46C200B2DB0A /* Delegate */,
				FD1001791C5B46C200B2DB0A /* EarlGrey.h */,
				FD10017A1C5B46C200B2DB0A /* EarlGrey.m */,
				FD10017B1C5B46C200B2DB0A /* Event */,
				FD1001801C5B46C200B2DB0A /* Exception */,
				FD1001861C5B46C200B2DB0A /* Matcher */,
				FD1001931C5B46C200B2DB0A /* Provider */,
				FD10019B1C5B46C200B2DB0A /* Synchronization */,
			);
			name = EarlGrey;
			path = EGFramework;
			sourceTree = "<group>";
		};
		FD1001001C5B46C100B2DB0A /* Action */ = {
			isa = PBXGroup;
			children = (
				FD6D0B961C6D49400001EA75 /* GREYBaseAction.h */,
				FD6D0B971C6D49400001EA75 /* GREYBaseAction.m */,
				FD1001011C5B46C100B2DB0A /* GREYAction.h */,
				FD1001021C5B46C100B2DB0A /* GREYActionBlock.h */,
				FD1001031C5B46C100B2DB0A /* GREYActionBlock.m */,
				FD1001041C5B46C100B2DB0A /* GREYActions.h */,
				FDCB29931E2467F60001557E /* GREYActions+Internal.h */,
				FD1001051C5B46C100B2DB0A /* GREYActions.m */,
				61E4E0BD1D755A0D007F9EE6 /* GREYPinchAction.h */,
				61E4E0BE1D755A0D007F9EE6 /* GREYPinchAction.m */,
				FD1001061C5B46C100B2DB0A /* GREYChangeStepperAction.h */,
				FD1001071C5B46C100B2DB0A /* GREYChangeStepperAction.m */,
				FD1001081C5B46C100B2DB0A /* GREYPathGestureUtils.h */,
				FD1001091C5B46C100B2DB0A /* GREYPathGestureUtils.m */,
				FD10010A1C5B46C100B2DB0A /* GREYPickerAction.h */,
				FD10010B1C5B46C100B2DB0A /* GREYPickerAction.m */,
				FD10010C1C5B46C100B2DB0A /* GREYScrollAction.h */,
				FD10010D1C5B46C100B2DB0A /* GREYScrollAction.m */,
				FD10010E1C5B46C100B2DB0A /* GREYScrollActionError.h */,
				FD10010F1C5B46C100B2DB0A /* GREYScrollActionError.m */,
				FD1001101C5B46C100B2DB0A /* GREYScrollToContentEdgeAction.h */,
				FD1001111C5B46C100B2DB0A /* GREYScrollToContentEdgeAction.m */,
				FD1001141C5B46C100B2DB0A /* GREYSlideAction.h */,
				FD1001151C5B46C100B2DB0A /* GREYSlideAction.m */,
				FD1001161C5B46C100B2DB0A /* GREYSwipeAction.h */,
				FD1001171C5B46C100B2DB0A /* GREYSwipeAction.m */,
				FD1001181C5B46C100B2DB0A /* GREYTapAction.h */,
				FD1001191C5B46C100B2DB0A /* GREYTapAction.m */,
				FD10011A1C5B46C100B2DB0A /* GREYTapper.h */,
				FD10011B1C5B46C100B2DB0A /* GREYTapper.m */,
			);
			name = Action;
			path = EarlGrey/Action;
			sourceTree = SOURCE_ROOT;
		};
		FD10011C1C5B46C100B2DB0A /* Additions */ = {
			isa = PBXGroup;
			children = (
				FDCB29761E2465670001557E /* NSObject+GREYAdditions+Internal.h */,
				FDCB29771E2465670001557E /* NSURLConnection+GREYAdditions+Internal.h */,
				FDCB29781E2465670001557E /* UIWebView+GREYAdditions+Internal.h */,
				FDCB29791E2465670001557E /* XCTestCase+GREYAdditions+Internal.h */,
				FD10011D1C5B46C100B2DB0A /* __NSCFLocalDataTask_GREYAdditions.h */,
				FD10011E1C5B46C100B2DB0A /* __NSCFLocalDataTask_GREYAdditions.m */,
				FD1001211C5B46C100B2DB0A /* _UIModalItemsPresentingViewController_GREYAdditions.h */,
				FD1001221C5B46C100B2DB0A /* _UIModalItemsPresentingViewController_GREYAdditions.m */,
				FD1001231C5B46C100B2DB0A /* CAAnimation+GREYAdditions.h */,
				FD1001241C5B46C100B2DB0A /* CAAnimation+GREYAdditions.m */,
				FD1001251C5B46C100B2DB0A /* CALayer+GREYAdditions.h */,
				FD1001261C5B46C100B2DB0A /* CALayer+GREYAdditions.m */,
				FD1001271C5B46C100B2DB0A /* CGGeometry+GREYAdditions.h */,
				FD1001281C5B46C100B2DB0A /* CGGeometry+GREYAdditions.m */,
				FD1001291C5B46C100B2DB0A /* NSError+GREYAdditions.h */,
				FD10012A1C5B46C100B2DB0A /* NSError+GREYAdditions.m */,
				FD10012B1C5B46C100B2DB0A /* NSObject+GREYAdditions.h */,
				FD10012C1C5B46C100B2DB0A /* NSObject+GREYAdditions.m */,
				FD10012D1C5B46C100B2DB0A /* NSRunLoop+GREYAdditions.h */,
				FD10012E1C5B46C100B2DB0A /* NSRunLoop+GREYAdditions.m */,
				FD10012F1C5B46C100B2DB0A /* NSString+GREYAdditions.h */,
				FD1001301C5B46C100B2DB0A /* NSString+GREYAdditions.m */,
				FD1001311C5B46C100B2DB0A /* NSTimer+GREYAdditions.h */,
				FD1001321C5B46C100B2DB0A /* NSTimer+GREYAdditions.m */,
				FD1001331C5B46C100B2DB0A /* NSURL+GREYAdditions.h */,
				FD1001341C5B46C100B2DB0A /* NSURL+GREYAdditions.m */,
				FD1001351C5B46C100B2DB0A /* NSURLConnection+GREYAdditions.h */,
				FD1001361C5B46C100B2DB0A /* NSURLConnection+GREYAdditions.m */,
				FD1001371C5B46C100B2DB0A /* UIAnimation+GREYAdditions.h */,
				FD1001381C5B46C100B2DB0A /* UIAnimation+GREYAdditions.m */,
				FD1001391C5B46C100B2DB0A /* UIApplication+GREYAdditions.h */,
				FD10013A1C5B46C100B2DB0A /* UIApplication+GREYAdditions.m */,
				FD10013B1C5B46C100B2DB0A /* UIScrollView+GREYAdditions.h */,
				FD10013C1C5B46C100B2DB0A /* UIScrollView+GREYAdditions.m */,
				FD10013D1C5B46C100B2DB0A /* UISwitch+GREYAdditions.h */,
				FD10013E1C5B46C100B2DB0A /* UISwitch+GREYAdditions.m */,
				FD10013F1C5B46C100B2DB0A /* UITouch+GREYAdditions.h */,
				FD1001401C5B46C100B2DB0A /* UITouch+GREYAdditions.m */,
				FD1001411C5B46C100B2DB0A /* UIView+GREYAdditions.h */,
				FD1001421C5B46C100B2DB0A /* UIView+GREYAdditions.m */,
				FD1001431C5B46C100B2DB0A /* UIViewController+GREYAdditions.h */,
				FD1001441C5B46C100B2DB0A /* UIViewController+GREYAdditions.m */,
				FD1001451C5B46C100B2DB0A /* UIWebView+GREYAdditions.h */,
				FD1001461C5B46C100B2DB0A /* UIWebView+GREYAdditions.m */,
				FD1001471C5B46C100B2DB0A /* UIWindow+GREYAdditions.h */,
				FD1001481C5B46C100B2DB0A /* UIWindow+GREYAdditions.m */,
				FD1001491C5B46C100B2DB0A /* XCTestCase+GREYAdditions.h */,
				FD10014A1C5B46C100B2DB0A /* XCTestCase+GREYAdditions.m */,
				61156A4F1D1B2AC1000013C7 /* UIGestureRecognizer+GREYAdditions.h */,
				61156A501D1B2AC1000013C7 /* UIGestureRecognizer+GREYAdditions.m */,
			);
			name = Additions;
			path = EarlGrey/Additions;
			sourceTree = SOURCE_ROOT;
		};
		FD10014B1C5B46C100B2DB0A /* AppSupport */ = {
			isa = PBXGroup;
			children = (
				FD94FDB31D0F68180021F107 /* GREYAnalyticsDelegate.h */,
				FD94FDB41D0F68180021F107 /* GREYWeakObjectContainer.h */,
				FD94FDB51D0F68180021F107 /* GREYWeakObjectContainer.m */,
				FD10014C1C5B46C200B2DB0A /* GREYIdlingResource.h */,
			);
			name = AppSupport;
			path = EarlGrey/AppSupport;
			sourceTree = SOURCE_ROOT;
		};
		FD10014D1C5B46C200B2DB0A /* Assertion */ = {
			isa = PBXGroup;
			children = (
				FD10014E1C5B46C200B2DB0A /* GREYAssertion.h */,
				FD10014F1C5B46C200B2DB0A /* GREYAssertionBlock.h */,
				FD1001501C5B46C200B2DB0A /* GREYAssertionBlock.m */,
				FD1001511C5B46C200B2DB0A /* GREYAssertionDefines.h */,
				FD1001521C5B46C200B2DB0A /* GREYAssertions.h */,
				FDCB297E1E24656F0001557E /* GREYAssertions+Internal.h */,
				FD1001531C5B46C200B2DB0A /* GREYAssertions.m */,
			);
			name = Assertion;
			path = EarlGrey/Assertion;
			sourceTree = SOURCE_ROOT;
		};
		FD1001541C5B46C200B2DB0A /* Common */ = {
			isa = PBXGroup;
			children = (
				7CFDF8E41DBBD5FC00CAADB3 /* GREYLogger.h */,
				7CFDF8E51DBBD5FC00CAADB3 /* GREYLogger.m */,
				FD1948221DA231ED00B9BA2D /* GREYStopwatch.h */,
				FDCB29801E24658E0001557E /* GREYScreenshotUtil+Internal.h */,
				FDCB29811E24658E0001557E /* GREYVisibilityChecker+Internal.h */,
				FD1948231DA231ED00B9BA2D /* GREYStopwatch.m */,
				FDB26BA11DA467E900E7B5C0 /* GREYTestCaseInvocation.h */,
				FDB26BA21DA467E900E7B5C0 /* GREYTestCaseInvocation.m */,
				FD242E701D14B73E00046221 /* GREYTestHelper.h */,
				FD242E711D14B73E00046221 /* GREYTestHelper.m */,
				FD1001561C5B46C200B2DB0A /* GREYAnalytics.h */,
				FD1001571C5B46C200B2DB0A /* GREYAnalytics.m */,
				FD1001581C5B46C200B2DB0A /* GREYConfiguration.h */,
				FD1001591C5B46C200B2DB0A /* GREYConfiguration.m */,
				FD10015A1C5B46C200B2DB0A /* GREYConstants.h */,
				FD10015B1C5B46C200B2DB0A /* GREYConstants.m */,
				FD10015C1C5B46C200B2DB0A /* GREYDefines.h */,
				FD10015D1C5B46C200B2DB0A /* GREYElementHierarchy.h */,
				FD10015E1C5B46C200B2DB0A /* GREYElementHierarchy.m */,
				FD10015F1C5B46C200B2DB0A /* GREYExposed.h */,
				FD1001611C5B46C200B2DB0A /* GREYScreenshotUtil.h */,
				FD1001621C5B46C200B2DB0A /* GREYScreenshotUtil.m */,
				FD1001631C5B46C200B2DB0A /* GREYSwizzler.h */,
				FD1001641C5B46C200B2DB0A /* GREYSwizzler.m */,
				FD1001651C5B46C200B2DB0A /* GREYVisibilityChecker.h */,
				FD1001661C5B46C200B2DB0A /* GREYVisibilityChecker.m */,
<<<<<<< HEAD
				7CFDF8E61DBBD5FC00CAADB3 /* GREYObjectFormatter.h */,
				7C32F6FA1E2589B400B00610 /* GREYObjectFormatter+Internal.h */,
				7CFDF8E71DBBD5FC00CAADB3 /* GREYObjectFormatter.m */,
				7CFDF8E21DBBD5FC00CAADB3 /* GREYFailureFormatter.h */,
				7CFDF8E31DBBD5FC00CAADB3 /* GREYFailureFormatter.m */,
				7CCBEBA31DCD2F0500CC01B8 /* GREYError.h */,
				7C32F6FC1E258E3800B00610 /* GREYError+Internal.h */,
				7CCBEBA41DCD2F0500CC01B8 /* GREYError.m */,
				7CA546111E24133E007EA7F6 /* GREYFailureScreenshotter.h */,
				7CA390411E31721C0028AE5F /* GREYFailureScreenshotter+Internal.h */,
				7CA546121E24133E007EA7F6 /* GREYFailureScreenshotter.m */,
=======
				61E95B6B1D476918004B8E1C /* GREYInterposer.h */,
				61E95B6C1D476918004B8E1C /* GREYInterposer.m */,
>>>>>>> 9f83a150
			);
			name = Common;
			path = EarlGrey/Common;
			sourceTree = SOURCE_ROOT;
		};
		FD1001671C5B46C200B2DB0A /* Core */ = {
			isa = PBXGroup;
			children = (
				61FC0A051CD939C30081BDAA /* GREYAutomationSetup.h */,
				FDCB29841E2465A20001557E /* GREYElementInteraction+Internal.h */,
				61FC0A061CD939C30081BDAA /* GREYAutomationSetup.m */,
				FD1001681C5B46C200B2DB0A /* GREYElementFinder.h */,
				FD1001691C5B46C200B2DB0A /* GREYElementFinder.m */,
				FD10016A1C5B46C200B2DB0A /* GREYElementInteraction.h */,
				FD10016B1C5B46C200B2DB0A /* GREYElementInteraction.m */,
				FD10016C1C5B46C200B2DB0A /* GREYInteraction.h */,
				FD10016D1C5B46C200B2DB0A /* GREYInteractionDataSource.h */,
				FD10016E1C5B46C200B2DB0A /* GREYKeyboard.h */,
				FD10016F1C5B46C200B2DB0A /* GREYKeyboard.m */,
			);
			name = Core;
			path = EarlGrey/Core;
			sourceTree = SOURCE_ROOT;
		};
		FD1001701C5B46C200B2DB0A /* Delegate */ = {
			isa = PBXGroup;
			children = (
				FD1001711C5B46C200B2DB0A /* GREYCAAnimationDelegate.h */,
				FD1001721C5B46C200B2DB0A /* GREYCAAnimationDelegate.m */,
				FD1001731C5B46C200B2DB0A /* GREYNSURLConnectionDelegate.h */,
				FD1001741C5B46C200B2DB0A /* GREYNSURLConnectionDelegate.m */,
				FD1001751C5B46C200B2DB0A /* GREYSurrogateDelegate.h */,
				FD1001761C5B46C200B2DB0A /* GREYSurrogateDelegate.m */,
				FD1001771C5B46C200B2DB0A /* GREYUIWebViewDelegate.h */,
				FD1001781C5B46C200B2DB0A /* GREYUIWebViewDelegate.m */,
			);
			name = Delegate;
			path = EarlGrey/Delegate;
			sourceTree = SOURCE_ROOT;
		};
		FD10017B1C5B46C200B2DB0A /* Event */ = {
			isa = PBXGroup;
			children = (
				FD10017E1C5B46C200B2DB0A /* GREYSyntheticEvents.h */,
				FD10017F1C5B46C200B2DB0A /* GREYSyntheticEvents.m */,
				61E4E0B51D7559DA007F9EE6 /* GREYTouchInfo.h */,
				61E4E0B61D7559DA007F9EE6 /* GREYTouchInfo.m */,
				61E4E0B71D7559DA007F9EE6 /* GREYTouchInjector.h */,
				61E4E0B81D7559DA007F9EE6 /* GREYTouchInjector.m */,
				6171EA841D9C748600FD900E /* GREYZeroToleranceTimer.h */,
				6171EA851D9C748600FD900E /* GREYZeroToleranceTimer.m */,
			);
			name = Event;
			path = EarlGrey/Event;
			sourceTree = SOURCE_ROOT;
		};
		FD1001801C5B46C200B2DB0A /* Exception */ = {
			isa = PBXGroup;
			children = (
				FD1001811C5B46C200B2DB0A /* GREYDefaultFailureHandler.h */,
				FD1001821C5B46C200B2DB0A /* GREYDefaultFailureHandler.m */,
				FD1001831C5B46C200B2DB0A /* GREYFailureHandler.h */,
				FD1001841C5B46C200B2DB0A /* GREYFrameworkException.h */,
				FD1001851C5B46C200B2DB0A /* GREYFrameworkException.m */,
			);
			name = Exception;
			path = EarlGrey/Exception;
			sourceTree = SOURCE_ROOT;
		};
		FD1001861C5B46C200B2DB0A /* Matcher */ = {
			isa = PBXGroup;
			children = (
				FD6D0B9A1C6D494F0001EA75 /* GREYDescription.h */,
				FD6D0B9B1C6D494F0001EA75 /* GREYHCMatcher.h */,
				FD6D0B9C1C6D494F0001EA75 /* GREYHCMatcher.m */,
				FD6D0B9D1C6D494F0001EA75 /* GREYMatcher.h */,
				FD6D0B9E1C6D494F0001EA75 /* GREYNot.h */,
				FD6D0B9F1C6D494F0001EA75 /* GREYNot.m */,
				FD6D0BA01C6D494F0001EA75 /* GREYStringDescription.h */,
				FD6D0BA11C6D494F0001EA75 /* GREYStringDescription.m */,
				FD1001871C5B46C200B2DB0A /* GREYAllOf.h */,
				FD1001881C5B46C200B2DB0A /* GREYAllOf.m */,
				FD1001891C5B46C200B2DB0A /* GREYAnyOf.h */,
				FD10018A1C5B46C200B2DB0A /* GREYAnyOf.m */,
				FD10018B1C5B46C200B2DB0A /* GREYBaseMatcher.h */,
				FD10018C1C5B46C200B2DB0A /* GREYBaseMatcher.m */,
				FD10018D1C5B46C200B2DB0A /* GREYElementMatcherBlock.h */,
				FD10018E1C5B46C200B2DB0A /* GREYElementMatcherBlock.m */,
				FD10018F1C5B46C200B2DB0A /* GREYLayoutConstraint.h */,
				FD1001901C5B46C200B2DB0A /* GREYLayoutConstraint.m */,
				FD1001911C5B46C200B2DB0A /* GREYMatchers.h */,
				FD1001921C5B46C200B2DB0A /* GREYMatchers.m */,
			);
			name = Matcher;
			path = EarlGrey/Matcher;
			sourceTree = SOURCE_ROOT;
		};
		FD1001931C5B46C200B2DB0A /* Provider */ = {
			isa = PBXGroup;
			children = (
				FD1001941C5B46C200B2DB0A /* GREYDataEnumerator.h */,
				FD1001951C5B46C200B2DB0A /* GREYDataEnumerator.m */,
				FD1001961C5B46C200B2DB0A /* GREYElementProvider.h */,
				FD1001971C5B46C200B2DB0A /* GREYElementProvider.m */,
				FD1001981C5B46C200B2DB0A /* GREYProvider.h */,
				FD1001991C5B46C200B2DB0A /* GREYUIWindowProvider.h */,
				FD10019A1C5B46C200B2DB0A /* GREYUIWindowProvider.m */,
			);
			name = Provider;
			path = EarlGrey/Provider;
			sourceTree = SOURCE_ROOT;
		};
		FD10019B1C5B46C200B2DB0A /* Synchronization */ = {
			isa = PBXGroup;
			children = (
				FDCB29861E2465BF0001557E /* GREYAppStateTracker+Internal.h */,
				FDCB29871E2465BF0001557E /* GREYUIThreadExecutor+Internal.h */,
				FD720C0E1CFF7E93007A0942 /* GREYRunLoopSpinner.h */,
				FD720C0F1CFF7E93007A0942 /* GREYRunLoopSpinner.m */,
				FD10019C1C5B46C200B2DB0A /* GREYAppStateTracker.h */,
				FD10019D1C5B46C200B2DB0A /* GREYAppStateTracker.m */,
				FD1001A01C5B46C200B2DB0A /* GREYCondition.h */,
				FD1001A11C5B46C200B2DB0A /* GREYCondition.m */,
				FD1001A21C5B46C200B2DB0A /* GREYDispatchQueueIdlingResource.h */,
				FD1001A31C5B46C200B2DB0A /* GREYDispatchQueueIdlingResource.m */,
				611BF1651D4CD292001D9E46 /* GREYDispatchQueueTracker.h */,
				611BF1661D4CD292001D9E46 /* GREYDispatchQueueTracker.m */,
				611BF1691D4CD705001D9E46 /* GREYManagedObjectContextIdlingResource.h */,
				611BF16A1D4CD705001D9E46 /* GREYManagedObjectContextIdlingResource.m */,
				FD1001A41C5B46C200B2DB0A /* GREYNSTimerIdlingResource.h */,
				FD1001A51C5B46C200B2DB0A /* GREYNSTimerIdlingResource.m */,
				FD1001A61C5B46C200B2DB0A /* GREYOperationQueueIdlingResource.h */,
				FD1001A71C5B46C200B2DB0A /* GREYOperationQueueIdlingResource.m */,
				FD1001A81C5B46C200B2DB0A /* GREYSyncAPI.h */,
				FD1001A91C5B46C200B2DB0A /* GREYSyncAPI.m */,
				FD1001AA1C5B46C200B2DB0A /* GREYTimedIdlingResource.h */,
				FD1001AB1C5B46C200B2DB0A /* GREYTimedIdlingResource.m */,
				FD1001AC1C5B46C200B2DB0A /* GREYUIThreadExecutor.h */,
				FD1001AD1C5B46C200B2DB0A /* GREYUIThreadExecutor.m */,
				FD1001AE1C5B46C200B2DB0A /* GREYUIWebViewIdlingResource.h */,
				FD1001AF1C5B46C200B2DB0A /* GREYUIWebViewIdlingResource.m */,
			);
			name = Synchronization;
			path = EarlGrey/Synchronization;
			sourceTree = SOURCE_ROOT;
		};
		FDE4FFA01BE831AA001C172E = {
			isa = PBXGroup;
			children = (
				FD1000EA1C5B466F00B2DB0A /* EarlGrey */,
				FD06C6751BECAE6A009032A5 /* Frameworks */,
				FDE4FFAA1BE831AA001C172E /* Products */,
			);
			sourceTree = "<group>";
		};
		FDE4FFAA1BE831AA001C172E /* Products */ = {
			isa = PBXGroup;
			children = (
				FD1000E91C5B466F00B2DB0A /* EarlGrey.framework */,
			);
			name = Products;
			sourceTree = "<group>";
		};
/* End PBXGroup section */

/* Begin PBXHeadersBuildPhase section */
		FD1000E61C5B466F00B2DB0A /* Headers */ = {
			isa = PBXHeadersBuildPhase;
			buildActionMask = 2147483647;
			files = (
				59A993281C99453200914F9A /* EarlGrey.h in Headers */,
				FD1001B01C5B46C200B2DB0A /* GREYAction.h in Headers */,
				FD1001B31C5B46C200B2DB0A /* GREYActions.h in Headers */,
				FD6D0B981C6D49400001EA75 /* GREYBaseAction.h in Headers */,
				FD1001B11C5B46C200B2DB0A /* GREYActionBlock.h in Headers */,
				FD1001BD1C5B46C200B2DB0A /* GREYScrollActionError.h in Headers */,
				FD1001F91C5B46C200B2DB0A /* GREYIdlingResource.h in Headers */,
				FD1001FA1C5B46C200B2DB0A /* GREYAssertion.h in Headers */,
				FDCB29831E24658E0001557E /* GREYVisibilityChecker+Internal.h in Headers */,
				FD1001FE1C5B46C200B2DB0A /* GREYAssertions.h in Headers */,
				FDCB297F1E24656F0001557E /* GREYAssertions+Internal.h in Headers */,
				FD1001FB1C5B46C200B2DB0A /* GREYAssertionBlock.h in Headers */,
				FD1001FD1C5B46C200B2DB0A /* GREYAssertionDefines.h in Headers */,
				FD1002071C5B46C200B2DB0A /* GREYDefines.h in Headers */,
				FD1002031C5B46C200B2DB0A /* GREYConfiguration.h in Headers */,
				FD1002051C5B46C200B2DB0A /* GREYConstants.h in Headers */,
				FD10020C1C5B46C200B2DB0A /* GREYScreenshotUtil.h in Headers */,
				FDCB297C1E2465670001557E /* UIWebView+GREYAdditions+Internal.h in Headers */,
				FD1002081C5B46C200B2DB0A /* GREYElementHierarchy.h in Headers */,
				FD10020C1C5B46C200B2DB0A /* GREYScreenshotUtil.h in Headers */,
				FD242E811D14C24C00046221 /* GREYTestHelper.h in Headers */,
				FD1002161C5B46C200B2DB0A /* GREYInteraction.h in Headers */,
				FD1002121C5B46C200B2DB0A /* GREYElementFinder.h in Headers */,
				FD1002141C5B46C200B2DB0A /* GREYElementInteraction.h in Headers */,
				FDCB297B1E2465670001557E /* NSURLConnection+GREYAdditions+Internal.h in Headers */,
				FD10022A1C5B46C200B2DB0A /* GREYFailureHandler.h in Headers */,
				FD10022B1C5B46C200B2DB0A /* GREYFrameworkException.h in Headers */,
				FD6D0BA61C6D494F0001EA75 /* GREYNot.h in Headers */,
				FD10022D1C5B46C200B2DB0A /* GREYAllOf.h in Headers */,
				FDCB297A1E2465670001557E /* NSObject+GREYAdditions+Internal.h in Headers */,
				FD10022F1C5B46C200B2DB0A /* GREYAnyOf.h in Headers */,
				FD6D0BA51C6D494F0001EA75 /* GREYMatcher.h in Headers */,
				FD1002371C5B46C200B2DB0A /* GREYMatchers.h in Headers */,
				FD6D0BA21C6D494F0001EA75 /* GREYDescription.h in Headers */,
				FD1002311C5B46C200B2DB0A /* GREYBaseMatcher.h in Headers */,
				FD1002351C5B46C200B2DB0A /* GREYLayoutConstraint.h in Headers */,
				FD1002331C5B46C200B2DB0A /* GREYElementMatcherBlock.h in Headers */,
				FD10023D1C5B46C200B2DB0A /* GREYProvider.h in Headers */,
				FD1002391C5B46C200B2DB0A /* GREYDataEnumerator.h in Headers */,
				FD10024C1C5B46C200B2DB0A /* GREYSyncAPI.h in Headers */,
				FD1002441C5B46C200B2DB0A /* GREYCondition.h in Headers */,
				FDCB29821E24658E0001557E /* GREYScreenshotUtil+Internal.h in Headers */,
				FD1002501C5B46C200B2DB0A /* GREYUIThreadExecutor.h in Headers */,
				FD1002481C5B46C200B2DB0A /* GREYNSTimerIdlingResource.h in Headers */,
				FD1002461C5B46C200B2DB0A /* GREYDispatchQueueIdlingResource.h in Headers */,
				FD10024A1C5B46C200B2DB0A /* GREYOperationQueueIdlingResource.h in Headers */,
				611BF16B1D4CD705001D9E46 /* GREYManagedObjectContextIdlingResource.h in Headers */,
				FDCB29881E2465BF0001557E /* GREYAppStateTracker+Internal.h in Headers */,
				597E02CC1D55AC240052A8D1 /* GREYTapAction.h in Headers */,
				597E030F1D55BC930052A8D1 /* GREYSlideAction.h in Headers */,
				FDB26BA31DA467E900E7B5C0 /* GREYTestCaseInvocation.h in Headers */,
				597E02CB1D55AC180052A8D1 /* GREYScrollAction.h in Headers */,
				597E02CD1D55AC2B0052A8D1 /* GREYSwipeAction.h in Headers */,
				597E030B1D55B9F60052A8D1 /* GREYPickerAction.h in Headers */,
				FDCB297D1E2465670001557E /* XCTestCase+GREYAdditions+Internal.h in Headers */,
				61E4E0BF1D755A0D007F9EE6 /* GREYPinchAction.h in Headers */,
				597E02CA1D55AC040052A8D1 /* GREYPathGestureUtils.h in Headers */,
				597E03051D55B3120052A8D1 /* GREYChangeStepperAction.h in Headers */,
				597E030E1D55BC930052A8D1 /* GREYScrollToContentEdgeAction.h in Headers */,
				597E02EE1D55AD6D0052A8D1 /* UIView+GREYAdditions.h in Headers */,
				FDCB29941E2467F60001557E /* GREYActions+Internal.h in Headers */,
				597E02E81D55AD6D0052A8D1 /* NSURL+GREYAdditions.h in Headers */,
				597E02ED1D55AD6D0052A8D1 /* UITouch+GREYAdditions.h in Headers */,
				597E02EA1D55AD6D0052A8D1 /* UIAnimation+GREYAdditions.h in Headers */,
				597E02EC1D55AD6D0052A8D1 /* UIScrollView+GREYAdditions.h in Headers */,
				597E02EB1D55AD6D0052A8D1 /* UIApplication+GREYAdditions.h in Headers */,
				597E02EF1D55AD6D0052A8D1 /* UIViewController+GREYAdditions.h in Headers */,
				597E02E91D55AD6D0052A8D1 /* NSURLConnection+GREYAdditions.h in Headers */,
				597E02F31D55AD6D0052A8D1 /* UIGestureRecognizer+GREYAdditions.h in Headers */,
				597E02DE1D55AD6D0052A8D1 /* __NSCFLocalDataTask_GREYAdditions.h in Headers */,
				597E02F91D55AF3C0052A8D1 /* _UIModalItemsPresentingViewController_GREYAdditions.h in Headers */,
				597E02F01D55AD6D0052A8D1 /* UIWebView+GREYAdditions.h in Headers */,
				597E02F81D55AECF0052A8D1 /* UISwitch+GREYAdditions.h in Headers */,
				597E02F11D55AD6D0052A8D1 /* UIWindow+GREYAdditions.h in Headers */,
				597E02F21D55AD6D0052A8D1 /* XCTestCase+GREYAdditions.h in Headers */,
				597E02FA1D55AF3C0052A8D1 /* CAAnimation+GREYAdditions.h in Headers */,
				597E02FB1D55AF3C0052A8D1 /* CALayer+GREYAdditions.h in Headers */,
				597E02FC1D55AF3C0052A8D1 /* CGGeometry+GREYAdditions.h in Headers */,
				597E02FD1D55AF3C0052A8D1 /* NSError+GREYAdditions.h in Headers */,
				597E02FE1D55AF3C0052A8D1 /* NSObject+GREYAdditions.h in Headers */,
				597E02FF1D55AF3C0052A8D1 /* NSRunLoop+GREYAdditions.h in Headers */,
				597E03001D55AF3C0052A8D1 /* NSString+GREYAdditions.h in Headers */,
				597E03011D55AF3C0052A8D1 /* NSTimer+GREYAdditions.h in Headers */,
				597E02D21D55AC520052A8D1 /* GREYSwizzler.h in Headers */,
				597E02D01D55AC460052A8D1 /* GREYExposed.h in Headers */,
				597E02CE1D55AC320052A8D1 /* GREYAnalytics.h in Headers */,
				597E02CF1D55AC380052A8D1 /* GREYAnalyticsDelegate.h in Headers */,
				7CCBEBA61DCD2F0500CC01B8 /* GREYError.h in Headers */,
				7C32F6FD1E258E7200B00610 /* GREYError+Internal.h in Headers */,
				597E02D01D55AC460052A8D1 /* GREYExposed.h in Headers */,
				7CFDF8E81DBBD5FC00CAADB3 /* GREYFailureFormatter.h in Headers */,
				7CFDF8EA1DBBD5FC00CAADB3 /* GREYLogger.h in Headers */,
				597E02D21D55AC520052A8D1 /* GREYSwizzler.h in Headers */,
				7CFDF8EC1DBBD5FC00CAADB3 /* GREYObjectFormatter.h in Headers */,
				7C32F6FB1E258A9800B00610 /* GREYObjectFormatter+Internal.h in Headers */,
				597E02D31D55AC580052A8D1 /* GREYVisibilityChecker.h in Headers */,
				597E02D41D55AC5E0052A8D1 /* GREYWeakObjectContainer.h in Headers */,
				597E02D51D55AC640052A8D1 /* GREYKeyboard.h in Headers */,
				597E03061D55B5BB0052A8D1 /* GREYInteractionDataSource.h in Headers */,
				597E02F71D55ADBE0052A8D1 /* GREYSurrogateDelegate.h in Headers */,
				597E02D61D55AC730052A8D1 /* GREYCAAnimationDelegate.h in Headers */,
				597E02D71D55AC730052A8D1 /* GREYUIWebViewDelegate.h in Headers */,
				597E02F61D55ADBE0052A8D1 /* GREYNSURLConnectionDelegate.h in Headers */,
				FDCB29891E2465BF0001557E /* GREYUIThreadExecutor+Internal.h in Headers */,
				61E4E0BB1D7559DA007F9EE6 /* GREYTouchInjector.h in Headers */,
				6171EA861D9C748600FD900E /* GREYZeroToleranceTimer.h in Headers */,
				61E4E0B91D7559DA007F9EE6 /* GREYTouchInfo.h in Headers */,
				597E02F51D55AD8B0052A8D1 /* GREYSyntheticEvents.h in Headers */,
				597E02D81D55AD100052A8D1 /* GREYElementProvider.h in Headers */,
				597E02D91D55AD100052A8D1 /* GREYUIWindowProvider.h in Headers */,
				597E02DA1D55AD100052A8D1 /* GREYRunLoopSpinner.h in Headers */,
				FD1948261DA231ED00B9BA2D /* GREYStopwatch.h in Headers */,
				FDCB29851E2465A20001557E /* GREYElementInteraction+Internal.h in Headers */,
				6113A2ED1D7F72FA00443D9B /* GREYStringDescription.h in Headers */,
				597E02DB1D55AD100052A8D1 /* GREYAppStateTracker.h in Headers */,
				597E02DD1D55AD100052A8D1 /* GREYTimedIdlingResource.h in Headers */,
				7CA546131E24133E007EA7F6 /* GREYFailureScreenshotter.h in Headers */,
				7CA390421E3177270028AE5F /* GREYFailureScreenshotter+Internal.h in Headers */,
				597E02DC1D55AD100052A8D1 /* GREYDispatchQueueTracker.h in Headers */,
			);
			runOnlyForDeploymentPostprocessing = 0;
		};
/* End PBXHeadersBuildPhase section */

/* Begin PBXNativeTarget section */
		FD1000E81C5B466F00B2DB0A /* EarlGrey */ = {
			isa = PBXNativeTarget;
			buildConfigurationList = FD1000FA1C5B466F00B2DB0A /* Build configuration list for PBXNativeTarget "EarlGrey" */;
			buildPhases = (
				FDC5EEA01CAEEFC2006C5174 /* Setup EarlGrey Script */,
				FD1000E41C5B466F00B2DB0A /* Sources */,
				FD1000E51C5B466F00B2DB0A /* Frameworks */,
				FD1000E61C5B466F00B2DB0A /* Headers */,
			);
			buildRules = (
			);
			dependencies = (
			);
			name = EarlGrey;
			productName = EGFramework;
			productReference = FD1000E91C5B466F00B2DB0A /* EarlGrey.framework */;
			productType = "com.apple.product-type.framework";
		};
/* End PBXNativeTarget section */

/* Begin PBXProject section */
		FDE4FFA11BE831AA001C172E /* Project object */ = {
			isa = PBXProject;
			attributes = {
				LastUpgradeCheck = 0710;
				ORGANIZATIONNAME = "Google Inc.";
				TargetAttributes = {
					FD1000E81C5B466F00B2DB0A = {
						CreatedOnToolsVersion = 7.3;
					};
				};
			};
			buildConfigurationList = FDE4FFA41BE831AA001C172E /* Build configuration list for PBXProject "EarlGrey" */;
			compatibilityVersion = "Xcode 3.2";
			developmentRegion = English;
			hasScannedForEncodings = 0;
			knownRegions = (
				en,
			);
			mainGroup = FDE4FFA01BE831AA001C172E;
			productRefGroup = FDE4FFAA1BE831AA001C172E /* Products */;
			projectDirPath = "";
			projectRoot = "";
			targets = (
				FD1000E81C5B466F00B2DB0A /* EarlGrey */,
			);
		};
/* End PBXProject section */

/* Begin PBXShellScriptBuildPhase section */
		FDC5EEA01CAEEFC2006C5174 /* Setup EarlGrey Script */ = {
			isa = PBXShellScriptBuildPhase;
			buildActionMask = 2147483647;
			files = (
			);
			inputPaths = (
			);
			name = "Setup EarlGrey Script";
			outputPaths = (
			);
			runOnlyForDeploymentPostprocessing = 0;
			shellPath = /bin/sh;
			shellScript = "cd ${PROJECT_DIR}\n./Scripts/setup-earlgrey.sh";
		};
/* End PBXShellScriptBuildPhase section */

/* Begin PBXSourcesBuildPhase section */
		FD1000E41C5B466F00B2DB0A /* Sources */ = {
			isa = PBXSourcesBuildPhase;
			buildActionMask = 2147483647;
			files = (
				FD1001C81C5B46C200B2DB0A /* GREYTapAction.m in Sources */,
				FD1002361C5B46C200B2DB0A /* GREYLayoutConstraint.m in Sources */,
				FD10023A1C5B46C200B2DB0A /* GREYDataEnumerator.m in Sources */,
				FD1002191C5B46C200B2DB0A /* GREYKeyboard.m in Sources */,
				FD1002021C5B46C200B2DB0A /* GREYAnalytics.m in Sources */,
				FD1002411C5B46C200B2DB0A /* GREYAppStateTracker.m in Sources */,
				7CFDF8E91DBBD5FC00CAADB3 /* GREYFailureFormatter.m in Sources */,
				FD1001F21C5B46C200B2DB0A /* UIViewController+GREYAdditions.m in Sources */,
				FD1001E41C5B46C200B2DB0A /* NSURLConnection+GREYAdditions.m in Sources */,
				FD10022E1C5B46C200B2DB0A /* GREYAllOf.m in Sources */,
				FD1001E61C5B46C200B2DB0A /* UIAnimation+GREYAdditions.m in Sources */,
				FD1002041C5B46C200B2DB0A /* GREYConfiguration.m in Sources */,
				FD1001EE1C5B46C200B2DB0A /* UITouch+GREYAdditions.m in Sources */,
				7CCBEBA71DCD2F0500CC01B8 /* GREYError.m in Sources */,
				FD1002061C5B46C200B2DB0A /* GREYConstants.m in Sources */,
				FD10021B1C5B46C200B2DB0A /* GREYCAAnimationDelegate.m in Sources */,
				FD1001B41C5B46C200B2DB0A /* GREYActions.m in Sources */,
				FD6D0B991C6D49400001EA75 /* GREYBaseAction.m in Sources */,
				FD10023C1C5B46C200B2DB0A /* GREYElementProvider.m in Sources */,
				FD1002131C5B46C200B2DB0A /* GREYElementFinder.m in Sources */,
				FD1002471C5B46C200B2DB0A /* GREYDispatchQueueIdlingResource.m in Sources */,
				FD1001D81C5B46C200B2DB0A /* NSError+GREYAdditions.m in Sources */,
				FD1002231C5B46C200B2DB0A /* EarlGrey.m in Sources */,
				611BF16C1D4CD705001D9E46 /* GREYManagedObjectContextIdlingResource.m in Sources */,
				FD1002271C5B46C200B2DB0A /* GREYSyntheticEvents.m in Sources */,
				FD1002341C5B46C200B2DB0A /* GREYElementMatcherBlock.m in Sources */,
				FD1001DC1C5B46C200B2DB0A /* NSRunLoop+GREYAdditions.m in Sources */,
				611BF1681D4CD292001D9E46 /* GREYDispatchQueueTracker.m in Sources */,
				61FC0A081CD939C30081BDAA /* GREYAutomationSetup.m in Sources */,
				7CA546141E24133E007EA7F6 /* GREYFailureScreenshotter.m in Sources */,
				FD1001EA1C5B46C200B2DB0A /* UIScrollView+GREYAdditions.m in Sources */,
				61E95B6E1D476918004B8E1C /* GREYInterposer.m in Sources */,
				FD1002211C5B46C200B2DB0A /* GREYUIWebViewDelegate.m in Sources */,
				FD1001FF1C5B46C200B2DB0A /* GREYAssertions.m in Sources */,
				61E4E0C01D755A0D007F9EE6 /* GREYPinchAction.m in Sources */,
				FD10024F1C5B46C200B2DB0A /* GREYTimedIdlingResource.m in Sources */,
				7CFDF8ED1DBBD5FC00CAADB3 /* GREYObjectFormatter.m in Sources */,
				FD1001D41C5B46C200B2DB0A /* CALayer+GREYAdditions.m in Sources */,
				FD1001D61C5B46C200B2DB0A /* CGGeometry+GREYAdditions.m in Sources */,
				FD10024B1C5B46C200B2DB0A /* GREYOperationQueueIdlingResource.m in Sources */,
				FD1001DA1C5B46C200B2DB0A /* NSObject+GREYAdditions.m in Sources */,
				FD1001F01C5B46C200B2DB0A /* UIView+GREYAdditions.m in Sources */,
				FD10024D1C5B46C200B2DB0A /* GREYSyncAPI.m in Sources */,
				FD1001D21C5B46C200B2DB0A /* CAAnimation+GREYAdditions.m in Sources */,
				6171EA871D9C748600FD900E /* GREYZeroToleranceTimer.m in Sources */,
				FD1001DE1C5B46C200B2DB0A /* NSString+GREYAdditions.m in Sources */,
				FD1002491C5B46C200B2DB0A /* GREYNSTimerIdlingResource.m in Sources */,
				FD6D0BA41C6D494F0001EA75 /* GREYHCMatcher.m in Sources */,
				FD10021D1C5B46C200B2DB0A /* GREYNSURLConnectionDelegate.m in Sources */,
				FD720C111CFF7E93007A0942 /* GREYRunLoopSpinner.m in Sources */,
				FD1002301C5B46C200B2DB0A /* GREYAnyOf.m in Sources */,
				FD1001EC1C5B46C200B2DB0A /* UISwitch+GREYAdditions.m in Sources */,
				FD1002321C5B46C200B2DB0A /* GREYBaseMatcher.m in Sources */,
				FD1001C01C5B46C200B2DB0A /* GREYScrollToContentEdgeAction.m in Sources */,
				FD242E731D14B73E00046221 /* GREYTestHelper.m in Sources */,
				FD1001F81C5B46C200B2DB0A /* XCTestCase+GREYAdditions.m in Sources */,
				FD1002111C5B46C200B2DB0A /* GREYVisibilityChecker.m in Sources */,
				FD1001B81C5B46C200B2DB0A /* GREYPathGestureUtils.m in Sources */,
				FD1001BE1C5B46C200B2DB0A /* GREYScrollActionError.m in Sources */,
				FD1001B61C5B46C200B2DB0A /* GREYChangeStepperAction.m in Sources */,
				FD1001E01C5B46C200B2DB0A /* NSTimer+GREYAdditions.m in Sources */,
				FDB26BA41DA467E900E7B5C0 /* GREYTestCaseInvocation.m in Sources */,
				FD94FDB81D0F68180021F107 /* GREYWeakObjectContainer.m in Sources */,
				FD1001BC1C5B46C200B2DB0A /* GREYScrollAction.m in Sources */,
				FD1001F41C5B46C200B2DB0A /* UIWebView+GREYAdditions.m in Sources */,
				FD1001CC1C5B46C200B2DB0A /* __NSCFLocalDataTask_GREYAdditions.m in Sources */,
				FD1001F61C5B46C200B2DB0A /* UIWindow+GREYAdditions.m in Sources */,
				61E4E0BA1D7559DA007F9EE6 /* GREYTouchInfo.m in Sources */,
				FD10021F1C5B46C200B2DB0A /* GREYSurrogateDelegate.m in Sources */,
				FD6D0BA91C6D494F0001EA75 /* GREYStringDescription.m in Sources */,
				FD1002451C5B46C200B2DB0A /* GREYCondition.m in Sources */,
				FD1001FC1C5B46C200B2DB0A /* GREYAssertionBlock.m in Sources */,
				FD1002151C5B46C200B2DB0A /* GREYElementInteraction.m in Sources */,
				FD1002381C5B46C200B2DB0A /* GREYMatchers.m in Sources */,
				FD1001C61C5B46C200B2DB0A /* GREYSwipeAction.m in Sources */,
				61E4E0BC1D7559DA007F9EE6 /* GREYTouchInjector.m in Sources */,
				FD1001E21C5B46C200B2DB0A /* NSURL+GREYAdditions.m in Sources */,
				FD10023F1C5B46C200B2DB0A /* GREYUIWindowProvider.m in Sources */,
				FD1001C41C5B46C200B2DB0A /* GREYSlideAction.m in Sources */,
				FD1001BA1C5B46C200B2DB0A /* GREYPickerAction.m in Sources */,
				FD1002291C5B46C200B2DB0A /* GREYDefaultFailureHandler.m in Sources */,
				61156A521D1B2AC1000013C7 /* UIGestureRecognizer+GREYAdditions.m in Sources */,
				FD1001B21C5B46C200B2DB0A /* GREYActionBlock.m in Sources */,
				7CFDF8EB1DBBD5FC00CAADB3 /* GREYLogger.m in Sources */,
				FD1001CA1C5B46C200B2DB0A /* GREYTapper.m in Sources */,
				FD1002091C5B46C200B2DB0A /* GREYElementHierarchy.m in Sources */,
				FD1002531C5B46C200B2DB0A /* GREYUIWebViewIdlingResource.m in Sources */,
				FD1001D01C5B46C200B2DB0A /* _UIModalItemsPresentingViewController_GREYAdditions.m in Sources */,
				FD10022C1C5B46C200B2DB0A /* GREYFrameworkException.m in Sources */,
				FD10020D1C5B46C200B2DB0A /* GREYScreenshotUtil.m in Sources */,
				FD6D0BA71C6D494F0001EA75 /* GREYNot.m in Sources */,
				FD10020F1C5B46C200B2DB0A /* GREYSwizzler.m in Sources */,
				FD1001E81C5B46C200B2DB0A /* UIApplication+GREYAdditions.m in Sources */,
				FD1948271DA231ED00B9BA2D /* GREYStopwatch.m in Sources */,
				FD1002511C5B46C200B2DB0A /* GREYUIThreadExecutor.m in Sources */,
			);
			runOnlyForDeploymentPostprocessing = 0;
		};
/* End PBXSourcesBuildPhase section */

/* Begin XCBuildConfiguration section */
		FD1000FB1C5B466F00B2DB0A /* Debug */ = {
			isa = XCBuildConfiguration;
			buildSettings = {
				CODE_SIGN_IDENTITY = "iPhone Developer";
				CURRENT_PROJECT_VERSION = "";
				DEFINES_MODULE = YES;
				DYLIB_COMPATIBILITY_VERSION = "";
				DYLIB_CURRENT_VERSION = "";
				DYLIB_INSTALL_NAME_BASE = "@rpath";
				ENABLE_BITCODE = NO;
				FRAMEWORK_SEARCH_PATHS = (
					"$(inherited)",
					"$(PLATFORM_DIR)/Developer/Library/Frameworks",
					"$(PROJECT_DIR)",
				);
				HEADER_SEARCH_PATHS = EarlGrey/;
				INFOPLIST_FILE = "EarlGrey-Info.plist";
				INSTALL_PATH = "$(LOCAL_LIBRARY_DIR)/Frameworks";
				IPHONEOS_DEPLOYMENT_TARGET = 8.0;
				LD_RUNPATH_SEARCH_PATHS = "$(inherited) @executable_path/Frameworks @loader_path/Frameworks";
				ONLY_ACTIVE_ARCH = NO;
				OTHER_CFLAGS = (
					"-fobjc-arc",
					"-fobjc-arc-exceptions",
				);
				OTHER_CODE_SIGN_FLAGS = "";
				OTHER_LDFLAGS = (
					"-ObjC",
					"-framework",
					IOKit,
				);
				PRODUCT_BUNDLE_IDENTIFIER = com.google.earlgrey.EarlGrey;
				PRODUCT_NAME = "$(TARGET_NAME)";
				SKIP_INSTALL = NO;
				TARGETED_DEVICE_FAMILY = "1,2";
				VALID_ARCHS = "i386 x86_64 arm64 armv7 armv7s";
				VERSIONING_SYSTEM = "";
				VERSION_INFO_PREFIX = "";
				WARNING_LDFLAGS = "$(inherited)";
			};
			name = Debug;
		};
		FD1000FC1C5B466F00B2DB0A /* Release */ = {
			isa = XCBuildConfiguration;
			buildSettings = {
				CODE_SIGN_IDENTITY = "iPhone Developer";
				CURRENT_PROJECT_VERSION = "";
				DEFINES_MODULE = YES;
				DYLIB_COMPATIBILITY_VERSION = "";
				DYLIB_CURRENT_VERSION = "";
				DYLIB_INSTALL_NAME_BASE = "@rpath";
				ENABLE_BITCODE = NO;
				FRAMEWORK_SEARCH_PATHS = (
					"$(inherited)",
					"$(PLATFORM_DIR)/Developer/Library/Frameworks",
					"$(PROJECT_DIR)",
				);
				HEADER_SEARCH_PATHS = EarlGrey/;
				INFOPLIST_FILE = "EarlGrey-Info.plist";
				INSTALL_PATH = "$(LOCAL_LIBRARY_DIR)/Frameworks";
				IPHONEOS_DEPLOYMENT_TARGET = 8.0;
				LD_RUNPATH_SEARCH_PATHS = "$(inherited) @executable_path/Frameworks @loader_path/Frameworks";
				ONLY_ACTIVE_ARCH = NO;
				OTHER_CFLAGS = (
					"-fobjc-arc",
					"-fobjc-arc-exceptions",
				);
				OTHER_CODE_SIGN_FLAGS = "";
				OTHER_LDFLAGS = (
					"-ObjC",
					"-framework",
					IOKit,
				);
				PRODUCT_BUNDLE_IDENTIFIER = com.google.earlgrey.EarlGrey;
				PRODUCT_NAME = "$(TARGET_NAME)";
				SKIP_INSTALL = NO;
				TARGETED_DEVICE_FAMILY = "1,2";
				VALID_ARCHS = "i386 x86_64 arm64 armv7 armv7s";
				VERSIONING_SYSTEM = "";
				VERSION_INFO_PREFIX = "";
				WARNING_LDFLAGS = "$(inherited)";
			};
			name = Release;
		};
		FDE4FFB01BE831AB001C172E /* Debug */ = {
			isa = XCBuildConfiguration;
			buildSettings = {
				ALWAYS_SEARCH_USER_PATHS = NO;
				CLANG_ALLOW_NON_MODULAR_INCLUDES_IN_FRAMEWORK_MODULES = YES;
				CLANG_CXX_LANGUAGE_STANDARD = "gnu++0x";
				CLANG_CXX_LIBRARY = "libc++";
				CLANG_ENABLE_MODULES = YES;
				CLANG_ENABLE_OBJC_ARC = YES;
				CODE_SIGN_IDENTITY = "iPhone Developer";
				COPY_PHASE_STRIP = NO;
				DEBUG_INFORMATION_FORMAT = dwarf;
				DEFINES_MODULE = YES;
				ENABLE_STRICT_OBJC_MSGSEND = YES;
				ENABLE_TESTABILITY = YES;
				GCC_C_LANGUAGE_STANDARD = gnu99;
				GCC_DYNAMIC_NO_PIC = NO;
				GCC_NO_COMMON_BLOCKS = YES;
				GCC_OPTIMIZATION_LEVEL = 0;
				GCC_PREPROCESSOR_DEFINITIONS = (
					"DEBUG=1",
					"$(inherited)",
				);
				IPHONEOS_DEPLOYMENT_TARGET = 8.0;
				MODULEMAP_FILE = "";
				MTL_ENABLE_DEBUG_INFO = YES;
				ONLY_ACTIVE_ARCH = NO;
				PRODUCT_BUNDLE_IDENTIFIER = com.google.earlgrey.EarlGrey;
				PRODUCT_MODULE_NAME = EarlGrey;
				SDKROOT = iphoneos;
				TARGETED_DEVICE_FAMILY = "1,2";
				WARNING_CFLAGS = (
					"-Werror",
					"-Wall",
					"-Wextra",
					"-Wconstant-conversion",
					"-Wconversion",
					"-Wenum-conversion",
					"-Wint-conversion",
					"-Wmissing-prototypes",
					"-Wno-unused-parameter",
					"-Wnull-dereference",
					"-Wshorten-64-to-32",
					"-Wsign-conversion",
					"-Wundeclared-selector",
				);
				WARNING_LDFLAGS = "$(inherited)";
			};
			name = Debug;
		};
		FDE4FFB11BE831AB001C172E /* Release */ = {
			isa = XCBuildConfiguration;
			buildSettings = {
				ALWAYS_SEARCH_USER_PATHS = NO;
				CLANG_ALLOW_NON_MODULAR_INCLUDES_IN_FRAMEWORK_MODULES = YES;
				CLANG_CXX_LANGUAGE_STANDARD = "gnu++0x";
				CLANG_CXX_LIBRARY = "libc++";
				CLANG_ENABLE_MODULES = YES;
				CLANG_ENABLE_OBJC_ARC = YES;
				CODE_SIGN_IDENTITY = "iPhone Developer";
				COPY_PHASE_STRIP = NO;
				DEBUG_INFORMATION_FORMAT = "dwarf-with-dsym";
				DEFINES_MODULE = YES;
				ENABLE_NS_ASSERTIONS = NO;
				ENABLE_STRICT_OBJC_MSGSEND = YES;
				GCC_C_LANGUAGE_STANDARD = gnu99;
				GCC_NO_COMMON_BLOCKS = YES;
				GCC_OPTIMIZATION_LEVEL = 0;
				GCC_PREPROCESSOR_DEFINITIONS = NS_BLOCK_ASSERTIONS;
				IPHONEOS_DEPLOYMENT_TARGET = 8.0;
				MODULEMAP_FILE = "";
				MTL_ENABLE_DEBUG_INFO = NO;
				ONLY_ACTIVE_ARCH = NO;
				PRODUCT_BUNDLE_IDENTIFIER = com.google.earlgrey.EarlGrey;
				PRODUCT_MODULE_NAME = EarlGrey;
				SDKROOT = iphoneos;
				TARGETED_DEVICE_FAMILY = "1,2";
				VALIDATE_PRODUCT = YES;
				WARNING_CFLAGS = (
					"-Werror",
					"-Wall",
					"-Wextra",
					"-Wconstant-conversion",
					"-Wconversion",
					"-Wenum-conversion",
					"-Wint-conversion",
					"-Wmissing-prototypes",
					"-Wno-unused-parameter",
					"-Wnull-dereference",
					"-Wshorten-64-to-32",
					"-Wsign-conversion",
					"-Wundeclared-selector",
				);
				WARNING_LDFLAGS = "$(inherited)";
			};
			name = Release;
		};
/* End XCBuildConfiguration section */

/* Begin XCConfigurationList section */
		FD1000FA1C5B466F00B2DB0A /* Build configuration list for PBXNativeTarget "EarlGrey" */ = {
			isa = XCConfigurationList;
			buildConfigurations = (
				FD1000FB1C5B466F00B2DB0A /* Debug */,
				FD1000FC1C5B466F00B2DB0A /* Release */,
			);
			defaultConfigurationIsVisible = 0;
			defaultConfigurationName = Release;
		};
		FDE4FFA41BE831AA001C172E /* Build configuration list for PBXProject "EarlGrey" */ = {
			isa = XCConfigurationList;
			buildConfigurations = (
				FDE4FFB01BE831AB001C172E /* Debug */,
				FDE4FFB11BE831AB001C172E /* Release */,
			);
			defaultConfigurationIsVisible = 0;
			defaultConfigurationName = Release;
		};
/* End XCConfigurationList section */
	};
	rootObject = FDE4FFA11BE831AA001C172E /* Project object */;
}<|MERGE_RESOLUTION|>--- conflicted
+++ resolved
@@ -72,8 +72,6 @@
 		61E4E0BC1D7559DA007F9EE6 /* GREYTouchInjector.m in Sources */ = {isa = PBXBuildFile; fileRef = 61E4E0B81D7559DA007F9EE6 /* GREYTouchInjector.m */; };
 		61E4E0BF1D755A0D007F9EE6 /* GREYPinchAction.h in Headers */ = {isa = PBXBuildFile; fileRef = 61E4E0BD1D755A0D007F9EE6 /* GREYPinchAction.h */; settings = {ATTRIBUTES = (Private, ); }; };
 		61E4E0C01D755A0D007F9EE6 /* GREYPinchAction.m in Sources */ = {isa = PBXBuildFile; fileRef = 61E4E0BE1D755A0D007F9EE6 /* GREYPinchAction.m */; };
-		61E95B6D1D476918004B8E1C /* GREYInterposer.h in Headers */ = {isa = PBXBuildFile; fileRef = 61E95B6B1D476918004B8E1C /* GREYInterposer.h */; settings = {ATTRIBUTES = (Private, ); }; };
-		61E95B6E1D476918004B8E1C /* GREYInterposer.m in Sources */ = {isa = PBXBuildFile; fileRef = 61E95B6C1D476918004B8E1C /* GREYInterposer.m */; };
 		61FC0A081CD939C30081BDAA /* GREYAutomationSetup.m in Sources */ = {isa = PBXBuildFile; fileRef = 61FC0A061CD939C30081BDAA /* GREYAutomationSetup.m */; };
 		7C32F6FB1E258A9800B00610 /* GREYObjectFormatter+Internal.h in Headers */ = {isa = PBXBuildFile; fileRef = 7C32F6FA1E2589B400B00610 /* GREYObjectFormatter+Internal.h */; settings = {ATTRIBUTES = (Private, ); }; };
 		7C32F6FD1E258E7200B00610 /* GREYError+Internal.h in Headers */ = {isa = PBXBuildFile; fileRef = 7C32F6FC1E258E3800B00610 /* GREYError+Internal.h */; settings = {ATTRIBUTES = (Private, ); }; };
@@ -88,6 +86,8 @@
 		7CFDF8EB1DBBD5FC00CAADB3 /* GREYLogger.m in Sources */ = {isa = PBXBuildFile; fileRef = 7CFDF8E51DBBD5FC00CAADB3 /* GREYLogger.m */; };
 		7CFDF8EC1DBBD5FC00CAADB3 /* GREYObjectFormatter.h in Headers */ = {isa = PBXBuildFile; fileRef = 7CFDF8E61DBBD5FC00CAADB3 /* GREYObjectFormatter.h */; settings = {ATTRIBUTES = (Private, ); }; };
 		7CFDF8ED1DBBD5FC00CAADB3 /* GREYObjectFormatter.m in Sources */ = {isa = PBXBuildFile; fileRef = 7CFDF8E71DBBD5FC00CAADB3 /* GREYObjectFormatter.m */; };
+		B92D237F1E40CAD600BFE8B6 /* GREYInterposer.h in Headers */ = {isa = PBXBuildFile; fileRef = B92D237D1E40CAD600BFE8B6 /* GREYInterposer.h */; settings = {ATTRIBUTES = (Private, ); }; };
+		B92D23801E40CAD600BFE8B6 /* GREYInterposer.m in Sources */ = {isa = PBXBuildFile; fileRef = B92D237E1E40CAD600BFE8B6 /* GREYInterposer.m */; };
 		FD1001B01C5B46C200B2DB0A /* GREYAction.h in Headers */ = {isa = PBXBuildFile; fileRef = FD1001011C5B46C100B2DB0A /* GREYAction.h */; settings = {ATTRIBUTES = (Public, ); }; };
 		FD1001B11C5B46C200B2DB0A /* GREYActionBlock.h in Headers */ = {isa = PBXBuildFile; fileRef = FD1001021C5B46C100B2DB0A /* GREYActionBlock.h */; settings = {ATTRIBUTES = (Public, ); }; };
 		FD1001B21C5B46C200B2DB0A /* GREYActionBlock.m in Sources */ = {isa = PBXBuildFile; fileRef = FD1001031C5B46C100B2DB0A /* GREYActionBlock.m */; };
@@ -245,8 +245,6 @@
 		61E4E0B81D7559DA007F9EE6 /* GREYTouchInjector.m */ = {isa = PBXFileReference; fileEncoding = 4; lastKnownFileType = sourcecode.c.objc; path = GREYTouchInjector.m; sourceTree = "<group>"; };
 		61E4E0BD1D755A0D007F9EE6 /* GREYPinchAction.h */ = {isa = PBXFileReference; fileEncoding = 4; lastKnownFileType = sourcecode.c.h; path = GREYPinchAction.h; sourceTree = "<group>"; };
 		61E4E0BE1D755A0D007F9EE6 /* GREYPinchAction.m */ = {isa = PBXFileReference; fileEncoding = 4; lastKnownFileType = sourcecode.c.objc; path = GREYPinchAction.m; sourceTree = "<group>"; };
-		61E95B6B1D476918004B8E1C /* GREYInterposer.h */ = {isa = PBXFileReference; fileEncoding = 4; lastKnownFileType = sourcecode.c.h; path = GREYInterposer.h; sourceTree = "<group>"; };
-		61E95B6C1D476918004B8E1C /* GREYInterposer.m */ = {isa = PBXFileReference; fileEncoding = 4; lastKnownFileType = sourcecode.c.objc; path = GREYInterposer.m; sourceTree = "<group>"; };
 		61FC0A051CD939C30081BDAA /* GREYAutomationSetup.h */ = {isa = PBXFileReference; fileEncoding = 4; lastKnownFileType = sourcecode.c.h; path = GREYAutomationSetup.h; sourceTree = "<group>"; };
 		61FC0A061CD939C30081BDAA /* GREYAutomationSetup.m */ = {isa = PBXFileReference; fileEncoding = 4; lastKnownFileType = sourcecode.c.objc; path = GREYAutomationSetup.m; sourceTree = "<group>"; };
 		7C32F6FA1E2589B400B00610 /* GREYObjectFormatter+Internal.h */ = {isa = PBXFileReference; lastKnownFileType = sourcecode.c.h; path = "GREYObjectFormatter+Internal.h"; sourceTree = "<group>"; };
@@ -262,6 +260,8 @@
 		7CFDF8E51DBBD5FC00CAADB3 /* GREYLogger.m */ = {isa = PBXFileReference; fileEncoding = 4; lastKnownFileType = sourcecode.c.objc; path = GREYLogger.m; sourceTree = "<group>"; };
 		7CFDF8E61DBBD5FC00CAADB3 /* GREYObjectFormatter.h */ = {isa = PBXFileReference; fileEncoding = 4; lastKnownFileType = sourcecode.c.h; path = GREYObjectFormatter.h; sourceTree = "<group>"; };
 		7CFDF8E71DBBD5FC00CAADB3 /* GREYObjectFormatter.m */ = {isa = PBXFileReference; fileEncoding = 4; lastKnownFileType = sourcecode.c.objc; path = GREYObjectFormatter.m; sourceTree = "<group>"; };
+		B92D237D1E40CAD600BFE8B6 /* GREYInterposer.h */ = {isa = PBXFileReference; fileEncoding = 4; lastKnownFileType = sourcecode.c.h; path = GREYInterposer.h; sourceTree = "<group>"; };
+		B92D237E1E40CAD600BFE8B6 /* GREYInterposer.m */ = {isa = PBXFileReference; fileEncoding = 4; lastKnownFileType = sourcecode.c.objc; path = GREYInterposer.m; sourceTree = "<group>"; };
 		FD06C66B1BECAD8B009032A5 /* CoreFoundation.framework */ = {isa = PBXFileReference; lastKnownFileType = wrapper.framework; name = CoreFoundation.framework; path = System/Library/Frameworks/CoreFoundation.framework; sourceTree = SDKROOT; };
 		FD06C66C1BECAD8B009032A5 /* CoreGraphics.framework */ = {isa = PBXFileReference; lastKnownFileType = wrapper.framework; name = CoreGraphics.framework; path = System/Library/Frameworks/CoreGraphics.framework; sourceTree = SDKROOT; };
 		FD06C66F1BECAD9B009032A5 /* Foundation.framework */ = {isa = PBXFileReference; lastKnownFileType = wrapper.framework; name = Foundation.framework; path = System/Library/Frameworks/Foundation.framework; sourceTree = SDKROOT; };
@@ -668,7 +668,6 @@
 				FD1001641C5B46C200B2DB0A /* GREYSwizzler.m */,
 				FD1001651C5B46C200B2DB0A /* GREYVisibilityChecker.h */,
 				FD1001661C5B46C200B2DB0A /* GREYVisibilityChecker.m */,
-<<<<<<< HEAD
 				7CFDF8E61DBBD5FC00CAADB3 /* GREYObjectFormatter.h */,
 				7C32F6FA1E2589B400B00610 /* GREYObjectFormatter+Internal.h */,
 				7CFDF8E71DBBD5FC00CAADB3 /* GREYObjectFormatter.m */,
@@ -680,10 +679,8 @@
 				7CA546111E24133E007EA7F6 /* GREYFailureScreenshotter.h */,
 				7CA390411E31721C0028AE5F /* GREYFailureScreenshotter+Internal.h */,
 				7CA546121E24133E007EA7F6 /* GREYFailureScreenshotter.m */,
-=======
-				61E95B6B1D476918004B8E1C /* GREYInterposer.h */,
-				61E95B6C1D476918004B8E1C /* GREYInterposer.m */,
->>>>>>> 9f83a150
+				B92D237D1E40CAD600BFE8B6 /* GREYInterposer.h */,
+				B92D237E1E40CAD600BFE8B6 /* GREYInterposer.m */,
 			);
 			name = Common;
 			path = EarlGrey/Common;
@@ -972,6 +969,7 @@
 				597E02DD1D55AD100052A8D1 /* GREYTimedIdlingResource.h in Headers */,
 				7CA546131E24133E007EA7F6 /* GREYFailureScreenshotter.h in Headers */,
 				7CA390421E3177270028AE5F /* GREYFailureScreenshotter+Internal.h in Headers */,
+				B92D237F1E40CAD600BFE8B6 /* GREYInterposer.h in Headers */,
 				597E02DC1D55AD100052A8D1 /* GREYDispatchQueueTracker.h in Headers */,
 			);
 			runOnlyForDeploymentPostprocessing = 0;
@@ -1063,6 +1061,7 @@
 				FD1001E61C5B46C200B2DB0A /* UIAnimation+GREYAdditions.m in Sources */,
 				FD1002041C5B46C200B2DB0A /* GREYConfiguration.m in Sources */,
 				FD1001EE1C5B46C200B2DB0A /* UITouch+GREYAdditions.m in Sources */,
+				B92D23801E40CAD600BFE8B6 /* GREYInterposer.m in Sources */,
 				7CCBEBA71DCD2F0500CC01B8 /* GREYError.m in Sources */,
 				FD1002061C5B46C200B2DB0A /* GREYConstants.m in Sources */,
 				FD10021B1C5B46C200B2DB0A /* GREYCAAnimationDelegate.m in Sources */,
@@ -1081,7 +1080,6 @@
 				61FC0A081CD939C30081BDAA /* GREYAutomationSetup.m in Sources */,
 				7CA546141E24133E007EA7F6 /* GREYFailureScreenshotter.m in Sources */,
 				FD1001EA1C5B46C200B2DB0A /* UIScrollView+GREYAdditions.m in Sources */,
-				61E95B6E1D476918004B8E1C /* GREYInterposer.m in Sources */,
 				FD1002211C5B46C200B2DB0A /* GREYUIWebViewDelegate.m in Sources */,
 				FD1001FF1C5B46C200B2DB0A /* GREYAssertions.m in Sources */,
 				61E4E0C01D755A0D007F9EE6 /* GREYPinchAction.m in Sources */,
