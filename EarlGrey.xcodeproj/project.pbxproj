--- conflicted
+++ resolved
@@ -19,10 +19,7 @@
 		597E02CD1D55AC2B0052A8D1 /* GREYSwipeAction.h in Headers */ = {isa = PBXBuildFile; fileRef = FD1001161C5B46C100B2DB0A /* GREYSwipeAction.h */; settings = {ATTRIBUTES = (Private, ); }; };
 		597E02CE1D55AC320052A8D1 /* GREYAnalytics.h in Headers */ = {isa = PBXBuildFile; fileRef = FD1001561C5B46C200B2DB0A /* GREYAnalytics.h */; settings = {ATTRIBUTES = (Private, ); }; };
 		597E02CF1D55AC380052A8D1 /* GREYAnalyticsDelegate.h in Headers */ = {isa = PBXBuildFile; fileRef = FD94FDB31D0F68180021F107 /* GREYAnalyticsDelegate.h */; settings = {ATTRIBUTES = (Private, ); }; };
-<<<<<<< HEAD
-=======
 		597E02D21D55AC520052A8D1 /* GREYSwizzler.h in Headers */ = {isa = PBXBuildFile; fileRef = FD1001631C5B46C200B2DB0A /* GREYSwizzler.h */; settings = {ATTRIBUTES = (Private, ); }; };
->>>>>>> b8f1ed85
 		597E02D31D55AC580052A8D1 /* GREYVisibilityChecker.h in Headers */ = {isa = PBXBuildFile; fileRef = FD1001651C5B46C200B2DB0A /* GREYVisibilityChecker.h */; settings = {ATTRIBUTES = (Private, ); }; };
 		597E02D41D55AC5E0052A8D1 /* GREYWeakObjectContainer.h in Headers */ = {isa = PBXBuildFile; fileRef = FD94FDB41D0F68180021F107 /* GREYWeakObjectContainer.h */; settings = {ATTRIBUTES = (Private, ); }; };
 		597E02D51D55AC640052A8D1 /* GREYKeyboard.h in Headers */ = {isa = PBXBuildFile; fileRef = FD10016E1C5B46C200B2DB0A /* GREYKeyboard.h */; settings = {ATTRIBUTES = (Private, ); }; };
@@ -80,15 +77,9 @@
 		61E4E0BC1D7559DA007F9EE6 /* GREYTouchInjector.m in Sources */ = {isa = PBXBuildFile; fileRef = 61E4E0B81D7559DA007F9EE6 /* GREYTouchInjector.m */; };
 		61E4E0BF1D755A0D007F9EE6 /* GREYPinchAction.h in Headers */ = {isa = PBXBuildFile; fileRef = 61E4E0BD1D755A0D007F9EE6 /* GREYPinchAction.h */; settings = {ATTRIBUTES = (Private, ); }; };
 		61E4E0C01D755A0D007F9EE6 /* GREYPinchAction.m in Sources */ = {isa = PBXBuildFile; fileRef = 61E4E0BE1D755A0D007F9EE6 /* GREYPinchAction.m */; };
-		61E95B6E1D476918004B8E1C /* GREYInterposer.m in Sources */ = {isa = PBXBuildFile; fileRef = 61E95B6C1D476918004B8E1C /* GREYInterposer.m */; };
 		61FC0A081CD939C30081BDAA /* GREYAutomationSetup.m in Sources */ = {isa = PBXBuildFile; fileRef = 61FC0A061CD939C30081BDAA /* GREYAutomationSetup.m */; };
-<<<<<<< HEAD
-		65880EBF1E8C7578000DF855 /* GREYScreenshotUtil.h in Headers */ = {isa = PBXBuildFile; fileRef = FD1001611C5B46C200B2DB0A /* GREYScreenshotUtil.h */; settings = {ATTRIBUTES = (Public, ); }; };
-		65880EC01E8C7578000DF855 /* GREYSwizzler.h in Headers */ = {isa = PBXBuildFile; fileRef = FD1001631C5B46C200B2DB0A /* GREYSwizzler.h */; };
-		65880EC11E8C7578000DF855 /* GREYExposed.h in Headers */ = {isa = PBXBuildFile; fileRef = FD10015F1C5B46C200B2DB0A /* GREYExposed.h */; };
-		7C32F6FB1E258A9800B00610 /* GREYObjectFormatter+Internal.h in Headers */ = {isa = PBXBuildFile; fileRef = 7C32F6FA1E2589B400B00610 /* GREYObjectFormatter+Internal.h */; settings = {ATTRIBUTES = (Private, ); }; };
-=======
->>>>>>> b8f1ed85
+		780285111F3A4CB800FF0256 /* GREYInterposer.m in Sources */ = {isa = PBXBuildFile; fileRef = 7802850F1F3A4CB800FF0256 /* GREYInterposer.m */; };
+		780285121F3A4CB800FF0256 /* GREYInterposer.h in Headers */ = {isa = PBXBuildFile; fileRef = 780285101F3A4CB800FF0256 /* GREYInterposer.h */; };
 		7C32F6FD1E258E7200B00610 /* GREYError+Internal.h in Headers */ = {isa = PBXBuildFile; fileRef = 7C32F6FC1E258E3800B00610 /* GREYError+Internal.h */; settings = {ATTRIBUTES = (Private, ); }; };
 		7CA546131E24133E007EA7F6 /* GREYFailureScreenshotter.h in Headers */ = {isa = PBXBuildFile; fileRef = 7CA546111E24133E007EA7F6 /* GREYFailureScreenshotter.h */; settings = {ATTRIBUTES = (Private, ); }; };
 		7CA546141E24133E007EA7F6 /* GREYFailureScreenshotter.m in Sources */ = {isa = PBXBuildFile; fileRef = 7CA546121E24133E007EA7F6 /* GREYFailureScreenshotter.m */; };
@@ -155,6 +146,7 @@
 		FD1002071C5B46C200B2DB0A /* GREYDefines.h in Headers */ = {isa = PBXBuildFile; fileRef = FD10015C1C5B46C200B2DB0A /* GREYDefines.h */; settings = {ATTRIBUTES = (Public, ); }; };
 		FD1002081C5B46C200B2DB0A /* GREYElementHierarchy.h in Headers */ = {isa = PBXBuildFile; fileRef = FD10015D1C5B46C200B2DB0A /* GREYElementHierarchy.h */; settings = {ATTRIBUTES = (Public, ); }; };
 		FD1002091C5B46C200B2DB0A /* GREYElementHierarchy.m in Sources */ = {isa = PBXBuildFile; fileRef = FD10015E1C5B46C200B2DB0A /* GREYElementHierarchy.m */; };
+		FD10020C1C5B46C200B2DB0A /* GREYScreenshotUtil.h in Headers */ = {isa = PBXBuildFile; fileRef = FD1001611C5B46C200B2DB0A /* GREYScreenshotUtil.h */; settings = {ATTRIBUTES = (Public, ); }; };
 		FD10020D1C5B46C200B2DB0A /* GREYScreenshotUtil.m in Sources */ = {isa = PBXBuildFile; fileRef = FD1001621C5B46C200B2DB0A /* GREYScreenshotUtil.m */; };
 		FD10020F1C5B46C200B2DB0A /* GREYSwizzler.m in Sources */ = {isa = PBXBuildFile; fileRef = FD1001641C5B46C200B2DB0A /* GREYSwizzler.m */; };
 		FD1002111C5B46C200B2DB0A /* GREYVisibilityChecker.m in Sources */ = {isa = PBXBuildFile; fileRef = FD1001661C5B46C200B2DB0A /* GREYVisibilityChecker.m */; };
@@ -263,10 +255,10 @@
 		61E4E0B81D7559DA007F9EE6 /* GREYTouchInjector.m */ = {isa = PBXFileReference; fileEncoding = 4; lastKnownFileType = sourcecode.c.objc; path = GREYTouchInjector.m; sourceTree = "<group>"; };
 		61E4E0BD1D755A0D007F9EE6 /* GREYPinchAction.h */ = {isa = PBXFileReference; fileEncoding = 4; lastKnownFileType = sourcecode.c.h; path = GREYPinchAction.h; sourceTree = "<group>"; };
 		61E4E0BE1D755A0D007F9EE6 /* GREYPinchAction.m */ = {isa = PBXFileReference; fileEncoding = 4; lastKnownFileType = sourcecode.c.objc; path = GREYPinchAction.m; sourceTree = "<group>"; };
-		61E95B6B1D476918004B8E1C /* GREYInterposer.h */ = {isa = PBXFileReference; fileEncoding = 4; lastKnownFileType = sourcecode.c.h; path = GREYInterposer.h; sourceTree = "<group>"; };
-		61E95B6C1D476918004B8E1C /* GREYInterposer.m */ = {isa = PBXFileReference; fileEncoding = 4; lastKnownFileType = sourcecode.c.objc; path = GREYInterposer.m; sourceTree = "<group>"; };
 		61FC0A051CD939C30081BDAA /* GREYAutomationSetup.h */ = {isa = PBXFileReference; fileEncoding = 4; lastKnownFileType = sourcecode.c.h; path = GREYAutomationSetup.h; sourceTree = "<group>"; };
 		61FC0A061CD939C30081BDAA /* GREYAutomationSetup.m */ = {isa = PBXFileReference; fileEncoding = 4; lastKnownFileType = sourcecode.c.objc; path = GREYAutomationSetup.m; sourceTree = "<group>"; };
+		7802850F1F3A4CB800FF0256 /* GREYInterposer.m */ = {isa = PBXFileReference; fileEncoding = 4; lastKnownFileType = sourcecode.c.objc; path = GREYInterposer.m; sourceTree = "<group>"; };
+		780285101F3A4CB800FF0256 /* GREYInterposer.h */ = {isa = PBXFileReference; fileEncoding = 4; lastKnownFileType = sourcecode.c.h; path = GREYInterposer.h; sourceTree = "<group>"; };
 		7C32F6FC1E258E3800B00610 /* GREYError+Internal.h */ = {isa = PBXFileReference; lastKnownFileType = sourcecode.c.h; path = "GREYError+Internal.h"; sourceTree = "<group>"; };
 		7CA546111E24133E007EA7F6 /* GREYFailureScreenshotter.h */ = {isa = PBXFileReference; fileEncoding = 4; lastKnownFileType = sourcecode.c.h; path = GREYFailureScreenshotter.h; sourceTree = "<group>"; };
 		7CA546121E24133E007EA7F6 /* GREYFailureScreenshotter.m */ = {isa = PBXFileReference; fileEncoding = 4; lastKnownFileType = sourcecode.c.objc; path = GREYFailureScreenshotter.m; sourceTree = "<group>"; };
@@ -668,6 +660,8 @@
 		FD1001541C5B46C200B2DB0A /* Common */ = {
 			isa = PBXGroup;
 			children = (
+				7802850F1F3A4CB800FF0256 /* GREYInterposer.m */,
+				780285101F3A4CB800FF0256 /* GREYInterposer.h */,
 				FD3CBAF81EDF79BA002FCB66 /* GREYAppleInternals.h */,
 				599E31F61ED7DF280091178D /* GREYThrowDefines.h */,
 				599E31E61ED79E1D0091178D /* GREYFatalAsserts.h */,
@@ -706,8 +700,6 @@
 				7CCBEBA41DCD2F0500CC01B8 /* GREYError.m */,
 				7CA546111E24133E007EA7F6 /* GREYFailureScreenshotter.h */,
 				7CA546121E24133E007EA7F6 /* GREYFailureScreenshotter.m */,
-				61E95B6B1D476918004B8E1C /* GREYInterposer.h */,
-				61E95B6C1D476918004B8E1C /* GREYInterposer.m */,
 			);
 			name = Common;
 			path = EarlGrey/Common;
@@ -853,11 +845,19 @@
 			path = EarlGrey/Synchronization;
 			sourceTree = SOURCE_ROOT;
 		};
+		FDE401021BE83859001C172E /* Dependencies */ = {
+			isa = PBXGroup;
+			children = (
+			);
+			name = Dependencies;
+			sourceTree = "<group>";
+		};
 		FDE4FFA01BE831AA001C172E = {
 			isa = PBXGroup;
 			children = (
 				FD1000EA1C5B466F00B2DB0A /* EarlGrey */,
 				FD06C6751BECAE6A009032A5 /* Frameworks */,
+				FDE401021BE83859001C172E /* Dependencies */,
 				FDE4FFAA1BE831AA001C172E /* Products */,
 			);
 			sourceTree = "<group>";
@@ -892,16 +892,13 @@
 				FD1002071C5B46C200B2DB0A /* GREYDefines.h in Headers */,
 				FD1002031C5B46C200B2DB0A /* GREYConfiguration.h in Headers */,
 				FD1002051C5B46C200B2DB0A /* GREYConstants.h in Headers */,
-<<<<<<< HEAD
-				65880EBF1E8C7578000DF855 /* GREYScreenshotUtil.h in Headers */,
-				FDCB297C1E2465670001557E /* UIWebView+GREYAdditions+Internal.h in Headers */,
-=======
 				FD10020C1C5B46C200B2DB0A /* GREYScreenshotUtil.h in Headers */,
->>>>>>> b8f1ed85
 				FD1002081C5B46C200B2DB0A /* GREYElementHierarchy.h in Headers */,
+				FD10020C1C5B46C200B2DB0A /* GREYScreenshotUtil.h in Headers */,
 				FD242E811D14C24C00046221 /* GREYTestHelper.h in Headers */,
 				FD1002161C5B46C200B2DB0A /* GREYInteraction.h in Headers */,
 				FD1002121C5B46C200B2DB0A /* GREYElementFinder.h in Headers */,
+				780285121F3A4CB800FF0256 /* GREYInterposer.h in Headers */,
 				FD1002141C5B46C200B2DB0A /* GREYElementInteraction.h in Headers */,
 				FD10022A1C5B46C200B2DB0A /* GREYFailureHandler.h in Headers */,
 				FD10022B1C5B46C200B2DB0A /* GREYFrameworkException.h in Headers */,
@@ -962,12 +959,7 @@
 				597E02FF1D55AF3C0052A8D1 /* NSRunLoop+GREYAdditions.h in Headers */,
 				597E03001D55AF3C0052A8D1 /* NSString+GREYAdditions.h in Headers */,
 				597E03011D55AF3C0052A8D1 /* NSTimer+GREYAdditions.h in Headers */,
-<<<<<<< HEAD
-				65880EC01E8C7578000DF855 /* GREYSwizzler.h in Headers */,
-				65880EC11E8C7578000DF855 /* GREYExposed.h in Headers */,
-=======
 				597E02D21D55AC520052A8D1 /* GREYSwizzler.h in Headers */,
->>>>>>> b8f1ed85
 				597E02CE1D55AC320052A8D1 /* GREYAnalytics.h in Headers */,
 				597E02CF1D55AC380052A8D1 /* GREYAnalyticsDelegate.h in Headers */,
 				7CCBEBA61DCD2F0500CC01B8 /* GREYError.h in Headers */,
@@ -976,6 +968,7 @@
 				7C32F6FD1E258E7200B00610 /* GREYError+Internal.h in Headers */,
 				7CFDF8E81DBBD5FC00CAADB3 /* GREYFailureFormatter.h in Headers */,
 				7CFDF8EA1DBBD5FC00CAADB3 /* GREYLogger.h in Headers */,
+				597E02D21D55AC520052A8D1 /* GREYSwizzler.h in Headers */,
 				7CFDF8EC1DBBD5FC00CAADB3 /* GREYObjectFormatter.h in Headers */,
 				597E02D31D55AC580052A8D1 /* GREYVisibilityChecker.h in Headers */,
 				597E02D41D55AC5E0052A8D1 /* GREYWeakObjectContainer.h in Headers */,
@@ -1031,7 +1024,7 @@
 		FDE4FFA11BE831AA001C172E /* Project object */ = {
 			isa = PBXProject;
 			attributes = {
-				LastUpgradeCheck = 0830;
+				LastUpgradeCheck = 0710;
 				ORGANIZATIONNAME = "Google Inc.";
 				TargetAttributes = {
 					FD1000E81C5B466F00B2DB0A = {
@@ -1109,7 +1102,6 @@
 				61FC0A081CD939C30081BDAA /* GREYAutomationSetup.m in Sources */,
 				7CA546141E24133E007EA7F6 /* GREYFailureScreenshotter.m in Sources */,
 				FD1001EA1C5B46C200B2DB0A /* UIScrollView+GREYAdditions.m in Sources */,
-				61E95B6E1D476918004B8E1C /* GREYInterposer.m in Sources */,
 				FD1002211C5B46C200B2DB0A /* GREYUIWebViewDelegate.m in Sources */,
 				FD1001FF1C5B46C200B2DB0A /* GREYAssertions.m in Sources */,
 				61E4E0C01D755A0D007F9EE6 /* GREYPinchAction.m in Sources */,
@@ -1164,6 +1156,7 @@
 				FD1001C41C5B46C200B2DB0A /* GREYSlideAction.m in Sources */,
 				FD1001BA1C5B46C200B2DB0A /* GREYPickerAction.m in Sources */,
 				FD1002291C5B46C200B2DB0A /* GREYDefaultFailureHandler.m in Sources */,
+				780285111F3A4CB800FF0256 /* GREYInterposer.m in Sources */,
 				61156A521D1B2AC1000013C7 /* UIGestureRecognizer+GREYAdditions.m in Sources */,
 				FD1001B21C5B46C200B2DB0A /* GREYActionBlock.m in Sources */,
 				7CFDF8EB1DBBD5FC00CAADB3 /* GREYLogger.m in Sources */,
@@ -1188,7 +1181,6 @@
 			isa = XCBuildConfiguration;
 			buildSettings = {
 				CODE_SIGN_IDENTITY = "iPhone Developer";
-				"CODE_SIGN_IDENTITY[sdk=iphoneos*]" = "";
 				CURRENT_PROJECT_VERSION = "";
 				DEFINES_MODULE = YES;
 				DYLIB_COMPATIBILITY_VERSION = "";
@@ -1203,7 +1195,7 @@
 				HEADER_SEARCH_PATHS = EarlGrey/;
 				INFOPLIST_FILE = "EarlGrey-Info.plist";
 				INSTALL_PATH = "$(LOCAL_LIBRARY_DIR)/Frameworks";
-				IPHONEOS_DEPLOYMENT_TARGET = 8.0;
+				IPHONEOS_DEPLOYMENT_TARGET = 9.0;
 				LD_RUNPATH_SEARCH_PATHS = "$(inherited) @executable_path/Frameworks @loader_path/Frameworks";
 				ONLY_ACTIVE_ARCH = NO;
 				OTHER_CFLAGS = (
@@ -1231,7 +1223,6 @@
 			isa = XCBuildConfiguration;
 			buildSettings = {
 				CODE_SIGN_IDENTITY = "iPhone Developer";
-				"CODE_SIGN_IDENTITY[sdk=iphoneos*]" = "";
 				CURRENT_PROJECT_VERSION = "";
 				DEFINES_MODULE = YES;
 				DYLIB_COMPATIBILITY_VERSION = "";
@@ -1246,7 +1237,7 @@
 				HEADER_SEARCH_PATHS = EarlGrey/;
 				INFOPLIST_FILE = "EarlGrey-Info.plist";
 				INSTALL_PATH = "$(LOCAL_LIBRARY_DIR)/Frameworks";
-				IPHONEOS_DEPLOYMENT_TARGET = 8.0;
+				IPHONEOS_DEPLOYMENT_TARGET = 9.0;
 				LD_RUNPATH_SEARCH_PATHS = "$(inherited) @executable_path/Frameworks @loader_path/Frameworks";
 				ONLY_ACTIVE_ARCH = NO;
 				OTHER_CFLAGS = (
